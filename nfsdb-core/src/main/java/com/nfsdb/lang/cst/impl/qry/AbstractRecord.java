--- conflicted
+++ resolved
@@ -1,5 +1,5 @@
 /*
- * Copyright (c) 2014-2015. Vlad Ilyushchenko
+ * Copyright (c) 2014. Vlad Ilyushchenko
  *
  * Licensed under the Apache License, Version 2.0 (the "License");
  * you may not use this file except in compliance with the License.
@@ -16,14 +16,9 @@
 
 package com.nfsdb.lang.cst.impl.qry;
 
-<<<<<<< HEAD
-import com.nfsdb.column.DirectInputStream;
-=======
 import com.nfsdb.lang.cst.Record;
 import com.nfsdb.lang.cst.RecordMetadata;
-
-import java.io.InputStream;
->>>>>>> f2e06fc7
+import com.nfsdb.column.DirectInputStream;
 import java.io.OutputStream;
 
 public abstract class AbstractRecord implements Record {
@@ -42,11 +37,6 @@
     @Override
     public void getBin(String column, OutputStream s) {
         getBin(metadata.getColumnIndex(column), s);
-    }
-
-    @Override
-    public InputStream getBin(String column) {
-        return getBin(metadata.getColumnIndex(column));
     }
 
     @Override
@@ -80,10 +70,11 @@
     }
 
     @Override
-<<<<<<< HEAD
     public DirectInputStream getBin(String column) {
         return getBin(metadata.getColumnIndex(column));
-=======
+    }
+    
+    @Override
     public CharSequence getStr(String column) {
         return getStr(metadata.getColumnIndex(column));
     }
@@ -91,6 +82,5 @@
     @Override
     public String getSym(String column) {
         return getSym(metadata.getColumnIndex(column));
->>>>>>> f2e06fc7
     }
 }