/*******************************************************************************
 *     ___                  _   ____  ____
 *    / _ \ _   _  ___  ___| |_|  _ \| __ )
 *   | | | | | | |/ _ \/ __| __| | | |  _ \
 *   | |_| | |_| |  __/\__ \ |_| |_| | |_) |
 *    \__\_\\__,_|\___||___/\__|____/|____/
 *
 *  Copyright (c) 2014-2019 Appsicle
 *  Copyright (c) 2019-2023 QuestDB
 *
 *  Licensed under the Apache License, Version 2.0 (the "License");
 *  you may not use this file except in compliance with the License.
 *  You may obtain a copy of the License at
 *
 *  http://www.apache.org/licenses/LICENSE-2.0
 *
 *  Unless required by applicable law or agreed to in writing, software
 *  distributed under the License is distributed on an "AS IS" BASIS,
 *  WITHOUT WARRANTIES OR CONDITIONS OF ANY KIND, either express or implied.
 *  See the License for the specific language governing permissions and
 *  limitations under the License.
 *
 ******************************************************************************/

package io.questdb.test.griffin.wal;

import io.questdb.cairo.ColumnType;
import io.questdb.cairo.TableToken;
import io.questdb.cairo.TableWriter;
import io.questdb.cairo.wal.WalPurgeJob;
import io.questdb.cairo.wal.WalUtils;
import io.questdb.cairo.wal.WalWriter;
import io.questdb.griffin.model.IntervalUtils;
import io.questdb.mp.SimpleWaitingLock;
import io.questdb.std.*;
import io.questdb.std.str.LPSZ;
import io.questdb.std.str.NativeLPSZ;
import io.questdb.std.str.Path;
import io.questdb.test.AbstractCairoTest;
import io.questdb.test.std.TestFilesFacadeImpl;
import io.questdb.test.tools.TestUtils;
import org.junit.Assert;
import org.junit.Test;

import java.io.File;
import java.util.Objects;
import java.util.concurrent.atomic.AtomicBoolean;
import java.util.concurrent.atomic.AtomicInteger;
import java.util.concurrent.atomic.AtomicReference;

import static io.questdb.cairo.TableUtils.TXN_FILE_NAME;
import static io.questdb.cairo.wal.WalUtils.SEQ_DIR;

public class WalPurgeJobTest extends AbstractCairoTest {
    private final FilesFacade ff = TestFilesFacadeImpl.INSTANCE;

    @Test
    public void testClosedButUnappliedSegment() throws Exception {
        // Test two segment with changes committed to the sequencer, but never applied to the table.
        // The WAL is closed but nothing can be purged.
        assertMemoryLeak(() -> {
            String tableName = testName.getMethodName();
            compile("create table " + tableName + "("
                    + "x long,"
                    + "ts timestamp"
                    + ") timestamp(ts) partition by DAY WAL");
            insert("insert into " + tableName + " values (1, '2022-02-24T00:00:00.000000Z')");
            compile("alter table " + tableName + " add column s1 string");
            insert("insert into " + tableName + " values (2, '2022-02-24T00:00:01.000000Z', 'x')");
            assertWalExistence(true, tableName, 1);
            assertSegmentExistence(true, tableName, 1, 0);
            assertSegmentExistence(true, tableName, 1, 1);
            assertWalLockEngagement(true, tableName, 1);
            assertSegmentLockEngagement(false, tableName, 1, 0);  // Old segment is unlocked.
            assertSegmentLockEngagement(true, tableName, 1, 1);

            // Release WAL and segments.
            engine.releaseInactive();
            assertWalLockEngagement(false, tableName, 1);
            assertSegmentLockEngagement(false, tableName, 1, 0);
            assertSegmentLockEngagement(false, tableName, 1, 1);

            // The segments are not going to be cleaned up despite being both unlocked.
            runWalPurgeJob();
            assertWalExistence(true, tableName, 1);
            assertSegmentExistence(true, tableName, 1, 0);
            assertSegmentExistence(true, tableName, 1, 1);

            // Idempotency check
            for (int count = 0; count < 1000; ++count) {
                runWalPurgeJob();
                assertWalExistence(true, tableName, 1);
                assertSegmentExistence(true, tableName, 1, 0);
                assertSegmentExistence(true, tableName, 1, 1);
            }

            // After draining, it's all deleted.
            drainWalQueue();
            assertSql("x\tts\ts1\n" +
                    "1\t2022-02-24T00:00:00.000000Z\t\n" +
                    "2\t2022-02-24T00:00:01.000000Z\tx\n", tableName);
            runWalPurgeJob();
            assertWalExistence(false, tableName, 1);
            assertWalLockExistence(false, tableName, 1);
            assertSegmentExistence(false, tableName, 1, 0);
            assertSegmentLockExistence(false, tableName, 1, 0);
            assertSegmentExistence(false, tableName, 1, 1);
            assertSegmentLockExistence(false, tableName, 1, 1);
        });
    }

    @Test
    public void testDirectorySequencerRace() throws Exception {
        // We need to enter a state where `tableName`:
        //   * Has two WAL directories, wal1 and wal2.
        //   * Both wal1 and wal2 have an inactive segment 0 and an active segment 1.
        //   * The sequencer is tracking both WALs and all segments.
        //
        // However, to simulate a race condition, during the `purgeWalSegments()` scan we
        // fudge the `FilesFacade` to only list wal0 (and not wal1).
        // This means that the logic will encounter (and ignore) wal1.
        //
        // We will then assert that only wal1/0 is cleaned and wal2/0 is not.

        final String tableName = testName.getMethodName();
        compile("create table " + tableName + "("
                + "x long,"
                + "ts timestamp"
                + ") timestamp(ts) partition by DAY WAL");

        insert("insert into " + tableName + " values (1, '2022-02-24T00:00:00.000000Z')");
        assertWalExistence(true, tableName, 1);

        // A test FilesFacade that hides the "wal2" directory.
        String dirNamePath = Files.SEPARATOR + Chars.toString(engine.verifyTableName(tableName).getDirName());
        FilesFacade testFF = new TestFilesFacadeImpl() {
            @Override
            public void iterateDir(LPSZ path, FindVisitor func) {
                if (Chars.endsWith(path, dirNamePath)) {
                    final NativeLPSZ name = new NativeLPSZ();
                    super.iterateDir(path, (long pUtf8NameZ, int type) -> {
                        name.of(pUtf8NameZ);
                        if (!name.toString().equals("wal2")) {
                            func.onFind(pUtf8NameZ, type);
                        }
                    });
                } else {
                    super.iterateDir(path, func);
                }
            }
        };

        try (WalWriter walWriter1 = getWalWriter(tableName)) {
            // Assert we've obtained a writer to wal1 and we're not already on wal2.
            assertWalExistence(true, tableName, 1);
            assertWalExistence(false, tableName, 2);
            assertSegmentExistence(true, tableName, 1, 0);
            assertSegmentExistence(false, tableName, 1, 1);
            assertSegmentLockEngagement(true, tableName, 1, 0);

            addColumn(walWriter1, "i1");
            TableWriter.Row row2 = walWriter1.newRow(IntervalUtils.parseFloorPartialTimestamp("2022-02-25"));
            row2.putLong(0, 2);
            row2.putInt(2, 2);
            row2.append();

            // We assert that we've created a new segment.
            assertSegmentExistence(true, tableName, 1, 0);
            assertSegmentExistence(true, tableName, 1, 1);
            assertSegmentLockEngagement(false, tableName, 1, 0);
            assertSegmentLockEngagement(true, tableName, 1, 1);

            // We commit the segment to the sequencer.
            walWriter1.commit();

            try (WalWriter walWriter2 = getWalWriter(tableName)) {
                assertWalExistence(true, tableName, 1);
                assertWalExistence(true, tableName, 2);
                assertSegmentExistence(true, tableName, 2, 0);
                assertSegmentExistence(false, tableName, 2, 1);

                TableWriter.Row row3 = walWriter2.newRow(IntervalUtils.parseFloorPartialTimestamp("2022-02-26"));
                row3.putLong(0, 3);
                row3.putInt(2, 3);
                row3.append();
                walWriter2.commit();

                addColumn(walWriter2, "i2");
                TableWriter.Row row4 = walWriter2.newRow(IntervalUtils.parseFloorPartialTimestamp("2022-02-27"));
                row4.putLong(0, 4);
                row4.putInt(2, 4);
                row4.putInt(3, 4);
                row4.append();

                assertSegmentExistence(true, tableName, 2, 0);
                assertSegmentExistence(true, tableName, 2, 1);
                assertSegmentLockEngagement(false, tableName, 2, 0);
                assertSegmentLockEngagement(true, tableName, 2, 1);

                walWriter2.commit();

                drainWalQueue();

                assertSql("x\tts\ti1\ti2\n" +
                        "1\t2022-02-24T00:00:00.000000Z\tNaN\tNaN\n" +
                        "2\t2022-02-25T00:00:00.000000Z\t2\tNaN\n" +
                        "3\t2022-02-26T00:00:00.000000Z\t3\tNaN\n" +
                        "4\t2022-02-27T00:00:00.000000Z\t4\t4\n", tableName);

                assertWalExistence(true, tableName, 1);
                assertSegmentExistence(true, tableName, 1, 0);
                assertSegmentLockEngagement(false, tableName, 1, 0);
                assertSegmentExistence(true, tableName, 1, 1);
                assertSegmentLockEngagement(true, tableName, 1, 1);  // wal1/1 locked
                assertWalExistence(true, tableName, 2);
                assertSegmentExistence(true, tableName, 2, 0);
                assertSegmentLockEngagement(false, tableName, 2, 0);
                assertSegmentExistence(true, tableName, 2, 1);
                assertSegmentLockEngagement(true, tableName, 2, 1);  // wal2/1 locked

                runWalPurgeJob(testFF);

                assertSegmentLockEngagement(true, tableName, 1, 1);

                assertWalExistence(true, tableName, 1);
                assertSegmentExistence(false, tableName, 1, 0);  // DELETED
                assertSegmentExistence(true, tableName, 1, 1);  // wal1/1 kept
                assertSegmentLockEngagement(true, tableName, 1, 1);  // wal1/1 locked
                assertWalExistence(true, tableName, 2);
                assertSegmentExistence(false, tableName, 2, 0);  // Segment wal2/0 is applied and inactive (unlocked)
                assertSegmentExistence(true, tableName, 2, 1);  // wal2/1 kept
                assertSegmentLockEngagement(true, tableName, 2, 1);  // wal2/1 locked
            }
        }
    }

    @Test
    public void testDroppedTablePendingSequencer() throws Exception {
        assertMemoryLeak(() -> {
            String tableName = testName.getMethodName();
            compile("create table " + tableName + " as (" +
                    "select x, " +
                    " timestamp_sequence('2022-02-24', 1000000L) ts " +
                    " from long_sequence(5)" +
                    ") timestamp(ts) partition by DAY WAL");

            TableToken tableToken = engine.verifyTableName(tableName);

            assertWalExistence(true, tableName, 1);
            assertSegmentExistence(true, tableName, 1, 0);
            createPendingFile(tableToken, SEQ_DIR);
            compile("drop table " + tableName);

            drainWalQueue();
            runWalPurgeJob();

            assertExistence(true, tableToken, SEQ_DIR);

            engine.releaseAllWalWriters();


            runWalPurgeJob();
            assertExistence(true, tableToken, SEQ_DIR);
            assertWalExistence(false, tableToken, 1);

            removePendingFile(tableToken, SEQ_DIR);
            runWalPurgeJob();
            assertExistence(false, tableToken, SEQ_DIR);
        });
    }

    @Test
    public void testInterval() throws Exception {
        AtomicInteger counter = new AtomicInteger();
        final FilesFacade ff = new TestFilesFacadeImpl() {
            @Override
            public long findFirst(LPSZ path) {
                counter.incrementAndGet();
                return super.findFirst(path);
            }
        };

        assertMemoryLeak(ff, () -> {
            final String tableName = testName.getMethodName();
            compile("create table " + tableName + "("
                    + "x long,"
                    + "ts timestamp"
                    + ") timestamp(ts) partition by DAY WAL");

            final long interval = engine.getConfiguration().getWalPurgeInterval() * 1000;  // ms to us.
            currentMicros = interval + 1;  // Set to some point in time that's not 0.

            try (WalPurgeJob walPurgeJob = new WalPurgeJob(engine, ff, configuration.getMicrosecondClock())) {
                counter.set(0);

                walPurgeJob.delayByHalfInterval();
                walPurgeJob.run(0);
                Assert.assertEquals(0, counter.get());
                currentMicros += interval / 2 + 1;
                walPurgeJob.run(0);
                Assert.assertEquals(2, counter.get());
                currentMicros += interval / 2 + 1;
                walPurgeJob.run(0);
                walPurgeJob.run(0);
                walPurgeJob.run(0);
                Assert.assertEquals(2, counter.get());
                currentMicros += interval;
                walPurgeJob.run(0);
                Assert.assertEquals(4, counter.get());
                currentMicros += 10 * interval;
                walPurgeJob.run(0);
                Assert.assertEquals(6, counter.get());
            }
        });
    }

    @Test
    public void testLastSegmentUnlockedPrevLocked() {
        /*
          discovered=[
              (1,1),(1,2),(1,3),(1,4),(1,5),(1,6:locked),(1,7),(wal1:locked),
              (2,0),(2,1),(2,2),(2,3),(2,4:locked),(wal2:locked),
              (3,0),(3,1),(3,2),(3,3:locked),(wal3:locked),
              (4,0),(4,1),(4,2),(4,3),(4,4),(4,5),(4,6:locked),(wal4:locked)],
          nextToApply=[
              (1,1),(2,0),(3,0),(4,0)]
         */
        TestDeleter deleter = new TestDeleter();
<<<<<<< HEAD
        WalPurgeJob.Logic logic = new WalPurgeJob.Logic(deleter, 0);
        TableToken tableToken = new TableToken("test", "test~1", 42, true);
=======
        WalPurgeJob.Logic logic = new WalPurgeJob.Logic(deleter);
        TableToken tableToken = new TableToken("test", "test~1", 42, true, false);
>>>>>>> 72fd3faf
        logic.reset(tableToken);
        logic.trackDiscoveredSegment(1, 1, 1);
        logic.trackDiscoveredSegment(1, 2, 2);
        logic.trackDiscoveredSegment(1, 3, 3);
        logic.trackDiscoveredSegment(1, 4, 4);
        logic.trackDiscoveredSegment(1, 5, 5);
        logic.trackDiscoveredSegment(1, 6, -1);
        logic.trackDiscoveredSegment(1, 7, 6);
        logic.trackDiscoveredWal(1, -1);
        logic.trackDiscoveredSegment(2, 0, 7);
        logic.trackDiscoveredSegment(2, 1, 8);
        logic.trackDiscoveredSegment(2, 2, 9);
        logic.trackDiscoveredSegment(2, 3, 10);
        logic.trackDiscoveredSegment(2, 4, -1);
        logic.trackDiscoveredWal(2, -1);
        logic.trackDiscoveredSegment(3, 0, 11);
        logic.trackDiscoveredSegment(3, 1, 12);
        logic.trackDiscoveredSegment(3, 2, 13);
        logic.trackDiscoveredSegment(3, 3, -1);
        logic.trackDiscoveredWal(3, -1);
        logic.trackDiscoveredSegment(4, 0, 14);
        logic.trackDiscoveredSegment(4, 1, 15);
        logic.trackDiscoveredSegment(4, 2, 16);
        logic.trackDiscoveredSegment(4, 3, 17);
        logic.trackDiscoveredSegment(4, 4, 18);
        logic.trackDiscoveredSegment(4, 5, 19);
        logic.trackDiscoveredSegment(4, 6, -1);
        logic.trackDiscoveredWal(4, -1);
        logic.trackNextToApplySegment(1, 1);
        logic.trackNextToApplySegment(2, 0);
        logic.trackNextToApplySegment(3, 0);
        logic.trackNextToApplySegment(4, 0);
        logic.run();

//        logDeletionEvents(deleter.events);
        int evIndex = 0;
        assertNoMoreEvents(deleter, evIndex);
    }

    @Test
    public void testLastSegmentUnlockedPrevLocked2() {
        /*
          discovered=[
              (1,1),(1,2:locked),(1,3),(wal1:locked),
              (2,0:locked),(wal2:locked)],
          nextToApply=[
              (1,1),(2,0)]
         */
        TestDeleter deleter = new TestDeleter();
<<<<<<< HEAD
        WalPurgeJob.Logic logic = new WalPurgeJob.Logic(deleter, 0);
        TableToken tableToken = new TableToken("test", "test~1", 42, true);
=======
        WalPurgeJob.Logic logic = new WalPurgeJob.Logic(deleter);
        TableToken tableToken = new TableToken("test", "test~1", 42, true, false);
>>>>>>> 72fd3faf
        logic.reset(tableToken);
        logic.trackDiscoveredSegment(1, 1, 1);
        logic.trackDiscoveredSegment(1, 2, -1);
        logic.trackDiscoveredSegment(1, 3, 2);
        logic.trackDiscoveredWal(1, -1);
        logic.trackDiscoveredSegment(2, 0, -1);
        logic.trackDiscoveredWal(2, -1);
        logic.trackNextToApplySegment(1, 1);
        logic.trackNextToApplySegment(2, 0);
        logic.run();

//        logDeletionEvents(deleter.events);
        int evIndex = 0;
        assertNoMoreEvents(deleter, evIndex);
    }

    @Test
    public void testOneSegment() throws Exception {
        assertMemoryLeak(() -> {
            String tableName = testName.getMethodName();
            compile("create table " + tableName + " as (" +
                    "select x, " +
                    " timestamp_sequence('2022-02-24', 1000000L) ts " +
                    " from long_sequence(5)" +
                    ") timestamp(ts) partition by DAY WAL");

            assertWalExistence(true, tableName, 1);
            assertSegmentExistence(true, tableName, 1, 0);

            drainWalQueue();

            assertWalExistence(true, tableName, 1);

            assertSql("x\tts\n" +
                    "1\t2022-02-24T00:00:00.000000Z\n" +
                    "2\t2022-02-24T00:00:01.000000Z\n" +
                    "3\t2022-02-24T00:00:02.000000Z\n" +
                    "4\t2022-02-24T00:00:03.000000Z\n" +
                    "5\t2022-02-24T00:00:04.000000Z\n", tableName);

            runWalPurgeJob();

            assertSegmentExistence(true, tableName, 1, 0);
            assertWalExistence(true, tableName, 1);

            engine.releaseInactive();

            runWalPurgeJob();

            assertSegmentExistence(false, tableName, 1, 0);
            assertWalExistence(false, tableName, 1);
        });
    }

    @Test
    public void testPendingSegmentTasks() throws Exception {
        assertMemoryLeak(() -> {
            // Creating a table creates a new WAL with a first segment.
            final String tableName = testName.getMethodName();
            compile("create table " + tableName + " as (" +
                    "select x, " +
                    " timestamp_sequence('2022-02-24', 1000000L) ts " +
                    " from long_sequence(5)" +
                    ") timestamp(ts) partition by DAY WAL");
            assertWalExistence(true, tableName, 1);
            assertWalLockExistence(true, tableName, 1);
            assertSegmentExistence(true, tableName, 1, 0);
            assertSegmentLockExistence(true, tableName, 1, 0);
            assertSegmentExistence(false, tableName, 1, 1);
            assertSegmentLockExistence(false, tableName, 1, 1);

            // Create a second segment.
            compile("alter table " + tableName + " add column sss string");
            insert("insert into " + tableName + " values (6, '2022-02-24T00:00:05.000000Z', 'x')");
            assertWalExistence(true, tableName, 1);
            assertSegmentExistence(true, tableName, 1, 0);
            final File segment1DirPath = assertSegmentExistence(true, tableName, 1, 1);
            assertSegmentExistence(false, tableName, 1, 2);
            assertSegmentLockExistence(false, tableName, 1, 2);

            // We write a marker file to prevent the second segment "wal1/1" from being reaped.
            final File pendingDirPath = new File(segment1DirPath, WalUtils.WAL_PENDING_FS_MARKER);
            Assert.assertTrue(pendingDirPath.mkdirs());
            final File pendingFilePath = new File(pendingDirPath, "task.pending");
            Assert.assertTrue(pendingFilePath.createNewFile());

            // Create a third segment.
            compile("alter table " + tableName + " add column ttt string");
            insert("insert into " + tableName + " values (7, '2022-02-24T00:00:06.000000Z', 'x', 'y')");
            assertWalExistence(true, tableName, 1);
            assertSegmentExistence(true, tableName, 1, 0);
            assertSegmentExistence(true, tableName, 1, 1);
            assertSegmentExistence(true, tableName, 1, 2);
            assertSegmentExistence(false, tableName, 1, 3);

            drainWalQueue();
            engine.releaseInactive();

            assertWalExistence(true, tableName, 1);
            assertWalLockEngagement(false, tableName, 1);
            assertSegmentExistence(true, tableName, 1, 0);
            assertSegmentExistence(true, tableName, 1, 1);
            assertSegmentExistence(true, tableName, 1, 2);

            runWalPurgeJob();

            assertWalExistence(true, tableName, 1);
            assertSegmentExistence(false, tableName, 1, 0); // Only the first segment is reaped.
            assertSegmentExistence(true, tableName, 1, 1);
            assertSegmentExistence(false, tableName, 1, 2);

            // We remove the marker file to allow the second segment "wal1/1" to be reaped.
            // Since all changes are applied and the wal is unlocked, the whole WAL is reaped.
            Assert.assertTrue(pendingFilePath.delete());

            runWalPurgeJob();

            assertWalExistence(false, tableName, 1);
        });
    }

    @Test
    public void testPendingSegmentTasksOnDeletedTable() throws Exception {
        assertMemoryLeak(() -> {
            // Creating a table creates a new WAL with a first segment.
            final String tableName = testName.getMethodName();
            compile("create table " + tableName + " as (" +
                    "select x, " +
                    " timestamp_sequence('2022-02-24', 1000000L) ts " +
                    " from long_sequence(5)" +
                    ") timestamp(ts) partition by DAY WAL");
            TableToken tableToken = engine.verifyTableName(tableName);
            assertWalExistence(true, tableName, 1);
            assertWalLockExistence(true, tableName, 1);
            final File segment0DirPath = assertSegmentExistence(true, tableName, 1, 0);
            assertSegmentLockExistence(true, tableName, 1, 0);
            assertSegmentExistence(false, tableName, 1, 1);
            assertSegmentLockExistence(false, tableName, 1, 1);

            // We write a marker file to prevent the segment "wal1/0" from being reaped.
            final File pendingDirPath = new File(segment0DirPath, WalUtils.WAL_PENDING_FS_MARKER);
            Assert.assertTrue(pendingDirPath.mkdirs());
            final File pendingFilePath = new File(pendingDirPath, "task.pending");
            Assert.assertTrue(pendingFilePath.createNewFile());

            // Drop the table and apply all outstanding operations.
            drop("drop table " + tableName);
            drainWalQueue();
            engine.releaseInactive();
            runWalPurgeJob();

            // The table, wal and the segment are intact, but unlocked.
            assertTableExistence(true, tableToken);
            assertWalExistence(true, tableToken, 1);
            assertWalLockEngagement(false, tableToken, 1);
            assertSegmentExistence(true, tableToken, 1, 0);
            assertSegmentLockEngagement(false, tableToken, 1, 0);

            // We remove the marker file to allow the segment directory, wal and the whole table dir to be reaped.
            Assert.assertTrue(pendingFilePath.delete());

            runWalPurgeJob();
            assertWalExistence(false, tableToken, 1);
            assertTableExistence(false, tableToken);
        });
    }

    @Test
    public void testRemoveWalLockFailure() throws Exception {
        AtomicBoolean allowRemove = new AtomicBoolean();
        FilesFacade ff = new TestFilesFacadeImpl() {
            @Override
            public int errno() {
                if (!allowRemove.get()) {
                    return 5;  // Access denied.
                } else {
                    return super.errno();
                }
            }

            @Override
            public int rmdir(Path name) {
                if (!allowRemove.get()) {
                    return 5;
                } else {
                    return super.rmdir(name);
                }
            }
        };

        assertMemoryLeak(ff, () -> {
            String tableName = testName.getMethodName();
            compile("create table " + tableName + "("
                    + "x long,"
                    + "ts timestamp"
                    + ") timestamp(ts) partition by DAY WAL");

            insert("insert into " + tableName + " values (1, '2022-02-24T00:00:00.000000Z')");

            drainWalQueue();

            allowRemove.set(true);
            engine.releaseInactive();

            allowRemove.set(false);
            runWalPurgeJob(ff);
            assertWalExistence(true, tableName, 1);

            allowRemove.set(true);
            runWalPurgeJob(ff);
            assertWalExistence(false, tableName, 1);
        });
    }

    @Test
    public void testRmWalDirFailure() throws Exception {
        String tableName = testName.getMethodName();
        compile("create table " + tableName + "("
                + "x long,"
                + "ts timestamp"
                + ") timestamp(ts) partition by DAY WAL");

        insert("insert into " + tableName + " values (1, '2022-02-24T00:00:00.000000Z')");

        drainWalQueue();

        engine.releaseInactive();

        AtomicBoolean canDelete = new AtomicBoolean(false);
        FilesFacade ff = new TestFilesFacadeImpl() {
            @Override
            public int rmdir(Path path) {
                if (Chars.endsWith(path, Files.SEPARATOR + WalUtils.WAL_NAME_BASE + "1") && !canDelete.get()) {
                    return 5;  // Access denied.
                } else {
                    return super.rmdir(path);
                }
            }
        };

        runWalPurgeJob(ff);

        assertWalExistence(true, tableName, 1);

        canDelete.set(true);
        runWalPurgeJob(ff);

        assertWalExistence(false, tableName, 1);
    }

    @Test
    public void testRollback() throws Exception {
        String tableName = testName.getMethodName();
        compile("create table " + tableName + "("
                + "x long,"
                + "ts timestamp"
                + ") timestamp(ts) partition by DAY WAL");

        insert("insert into " + tableName + " values (1, '2022-02-24T00:00:00.000000Z')");

        try (WalWriter walWriter1 = getWalWriter(tableName)) {
            // Alter is committed.
            addColumn(walWriter1, "i1");

            // Row insert is rolled back.
            TableWriter.Row row = walWriter1.newRow(IntervalUtils.parseFloorPartialTimestamp("2022-02-25"));
            row.putLong(0, 2);
            row.putLong(2, 2);
            row.append();
            walWriter1.rollback();
        }

        assertWalExistence(true, tableName, 1);
        assertSegmentExistence(true, tableName, 1, 0);
        assertWalExistence(false, tableName, 2);

        drainWalQueue();
        engine.releaseInactive();
        runWalPurgeJob();
        assertSql("x\tts\ti1\n" +
                "1\t2022-02-24T00:00:00.000000Z\tNaN\n", tableName);
        assertWalExistence(false, tableName, 1);
    }

    @Test
    public void testSegmentDirnamePattern() throws Exception {
        // We create a directory called "stuff" inside the wal1 and ensure it's not deleted.
        // This tests that non-numeric directories aren't matched.
        assertMemoryLeak(() -> {
            String tableName = testName.getMethodName();
            compile("create table " + tableName + "("
                    + "x long,"
                    + "ts timestamp"
                    + ") timestamp(ts) partition by DAY WAL");
            insert("insert into " + tableName + " values (1, '2022-02-24T00:00:00.000000Z')");

            drainWalQueue();
            assertWalExistence(true, tableName, 1);
            assertWalLockExistence(true, tableName, 1);
            assertSegmentExistence(true, tableName, 1, 0);
            assertSegmentLockExistence(true, tableName, 1, 0);
            assertSegmentLockEngagement(true, tableName, 1, 0);  // Segment 0 is locked.
            assertWalLockEngagement(true, tableName, 1);

            compile("alter table " + tableName + " add column s1 string");
            insert("insert into " + tableName + " values (2, '2022-02-24T00:00:01.000000Z', 'x')");
            assertWalLockEngagement(true, tableName, 1);
            assertSegmentExistence(true, tableName, 1, 1);
            assertSegmentLockExistence(true, tableName, 1, 1);
            assertSegmentLockEngagement(false, tableName, 1, 0);  // Segment 0 is unlocked.
            assertSegmentLockEngagement(true, tableName, 1, 1);  // Segment 1 is locked.

            CharSequence root = engine.getConfiguration().getRoot();
            try (Path path = new Path()) {
                final FilesFacade ff = engine.getConfiguration().getFilesFacade();
                path.of(root).concat(engine.verifyTableName(tableName)).concat("wal1").concat("stuff").$();
                ff.mkdir(path, configuration.getMkDirMode());
                Assert.assertTrue(path.toString(), ff.exists(path));

                runWalPurgeJob();
                assertSegmentLockExistence(false, tableName, 1, 0);

                // "stuff" is untouched.
                Assert.assertTrue(path.toString(), ff.exists(path));

                // After draining, releasing and purging, it's all deleted.
                drainWalQueue();
                engine.releaseInactive();
                runWalPurgeJob();

                Assert.assertFalse(path.toString(), ff.exists(path));
                assertWalExistence(false, tableName, 1);
            }
        });
    }

    @Test
    public void testSegmentLockedWhenSweeping() throws Exception {

        AtomicReference<WalWriter> walWriter1Ref = new AtomicReference<>();
        FilesFacade testFF = new TestFilesFacadeImpl() {

            @Override
            public boolean close(int fd) {
                if (fd > -1 && fd == this.fd) {
                    // Create another 2 segments after Sequencer transaction scan
                    if (walWriter1Ref.get() != null) {
                        walWriter1Ref.get().commit();
                        addColumnAndRow(walWriter1Ref.get(), "i1");
                    }
                    this.fd = -1;
                }
                return super.close(fd);
            }

            @Override
            public int openRO(LPSZ name) {
                if (Chars.endsWith(name, TXN_FILE_NAME)) {
                    return this.fd = super.openRO(name);
                }
                return super.openRO(name);
            }
        };

        assertMemoryLeak(testFF, () -> {
            final String tableName = testName.getMethodName();
            compile("create table " + tableName + "("
                    + "x long,"
                    + "ts timestamp"
                    + ") timestamp(ts) partition by DAY WAL");

            insert("insert into " + tableName + " values (1, '2022-02-24T00:00:00.000000Z')");
            assertWalExistence(true, tableName, 1);
            assertSegmentExistence(true, tableName, 1, 0);
            drainWalQueue();

            WalWriter walWriter1 = getWalWriter(tableName);
            TableWriter.Row row = walWriter1.newRow(IntervalUtils.parseFloorPartialTimestamp("2022-02-24"));
            row.putLong(0, 11);
            row.append();

            walWriter1Ref.set(walWriter1);
            // This will create new segments 1 and 2 in wal1 after Sequencer transaction scan in overridden FilesFacade
            runWalPurgeJob();
            walWriter1Ref.set(null);

            assertSegmentExistence(true, tableName, walWriter1.getWalId(), 0);
            assertSegmentExistence(true, tableName, walWriter1.getWalId(), 1);

            drainWalQueue();

            assertSql("x\tts\ti1\n" +
                    "1\t2022-02-24T00:00:00.000000Z\tNaN\n" +
                    "11\t2022-02-24T00:00:00.000000Z\tNaN\n" +
                    "2\t2022-02-25T00:00:00.000000Z\t2\n", tableName);


            // All applied, all segments can be deleted.
            walWriter1.close();
            runWalPurgeJob();

            assertSegmentExistence(false, tableName, walWriter1.getWalId(), 0);
            assertSegmentExistence(true, tableName, walWriter1.getWalId(), 1);

            releaseInactive(engine);
            runWalPurgeJob();
            assertWalExistence(false, tableName, walWriter1.getWalId());
        });
    }

    @Test
    public void testSegmentsCreatedWhenSweeping() throws Exception {

        AtomicReference<WalWriter> walWriter1Ref = new AtomicReference<>();
        FilesFacade testFF = new TestFilesFacadeImpl() {

            @Override
            public boolean close(int fd) {
                if (fd > -1 && fd == this.fd) {
                    // Create another 2 segments after Sequencer transaction scan
                    if (walWriter1Ref.get() != null) {
                        addColumnAndRow(walWriter1Ref.get(), "i1");
                        addColumnAndRow(walWriter1Ref.get(), "i2");
                    }
                    this.fd = -1;
                }
                return super.close(fd);
            }

            @Override
            public int openRO(LPSZ name) {
                if (Chars.endsWith(name, TXN_FILE_NAME)) {
                    return this.fd = super.openRO(name);
                }
                return super.openRO(name);
            }
        };

        assertMemoryLeak(testFF, () -> {
            final String tableName = testName.getMethodName();
            compile(
                    "create table " + tableName + "("
                            + "x long,"
                            + "ts timestamp"
                            + ") timestamp(ts) partition by DAY WAL"
            );

            insert("insert into " + tableName + " values (1, '2022-02-24T00:00:00.000000Z')");
            assertWalExistence(true, tableName, 1);
            assertSegmentExistence(true, tableName, 1, 0);
            drainWalQueue();

            WalWriter walWriter1 = getWalWriter(tableName);
            walWriter1Ref.set(walWriter1);
            // This will create new segments 1 and 2 in wal1 after Sequencer transaction scan in overridden FilesFacade
            runWalPurgeJob();
            walWriter1Ref.set(null);

            assertSegmentExistence(true, tableName, walWriter1.getWalId(), 1);
            assertSegmentExistence(true, tableName, walWriter1.getWalId(), 2);

            drainWalQueue();

            assertSql("x\tts\ti1\ti2\n" +
                    "1\t2022-02-24T00:00:00.000000Z\tNaN\tNaN\n" +
                    "2\t2022-02-25T00:00:00.000000Z\t2\tNaN\n" +
                    "2\t2022-02-25T00:00:00.000000Z\t2\tNaN\n", tableName);


            // All applied, all segments can be deleted.
            walWriter1.close();
            runWalPurgeJob();

            assertSegmentExistence(false, tableName, walWriter1.getWalId(), 1);
            assertSegmentExistence(true, tableName, walWriter1.getWalId(), 2);

            releaseInactive(engine);
            runWalPurgeJob();
            assertWalExistence(false, tableName, walWriter1.getWalId());
        });
    }

    @Test
    public void testTwoSegments() throws Exception {
        assertMemoryLeak(() -> {
            // Creating a table creates a new WAL with a single segment.
            String tableName = testName.getMethodName();
            compile("create table " + tableName + " as (" +
                    "select x, " +
                    " timestamp_sequence('2022-02-24', 1000000L) ts " +
                    " from long_sequence(5)" +
                    ") timestamp(ts) partition by DAY WAL");
            assertWalExistence(true, tableName, 1);
            assertWalLockExistence(true, tableName, 1);
            assertSegmentExistence(true, tableName, 1, 0);
            assertSegmentLockExistence(true, tableName, 1, 0);
            assertSegmentExistence(false, tableName, 1, 1);
            assertSegmentLockExistence(false, tableName, 1, 1);

            // Altering the table doesn't create a new segment yet.
            compile("alter table " + tableName + " add column sss string");
            assertSegmentExistence(false, tableName, 1, 1);

            // Inserting data with the added column creates a new segment.
            insert("insert into " + tableName + " values (6, '2022-02-24T00:00:05.000000Z', 'x')");
            assertWalExistence(true, tableName, 1);
            assertSegmentExistence(true, tableName, 1, 0);
            assertSegmentExistence(true, tableName, 1, 1);

            // Purging does nothing as the WAL has not been drained yet.
            runWalPurgeJob();
            assertWalExistence(true, tableName, 1);
            assertSegmentExistence(true, tableName, 1, 0);
            assertSegmentExistence(true, tableName, 1, 1);

            // After draining the wal queue, all the WAL data is still there.
            drainWalQueue();
            assertSql("x\tts\tsss\n" +
                    "1\t2022-02-24T00:00:00.000000Z\t\n" +
                    "2\t2022-02-24T00:00:01.000000Z\t\n" +
                    "3\t2022-02-24T00:00:02.000000Z\t\n" +
                    "4\t2022-02-24T00:00:03.000000Z\t\n" +
                    "5\t2022-02-24T00:00:04.000000Z\t\n" +
                    "6\t2022-02-24T00:00:05.000000Z\tx\n", tableName);
            assertWalExistence(true, tableName, 1);
            assertSegmentExistence(true, tableName, 1, 0);
            assertSegmentExistence(true, tableName, 1, 1);

            // Purging will now clean up the inactive segmentId==0, but leave segmentId==1
            runWalPurgeJob();
            assertWalExistence(true, tableName, 1);
            assertWalLockExistence(true, tableName, 1);
            assertSegmentExistence(false, tableName, 1, 0);
            assertSegmentLockExistence(false, tableName, 1, 0);
            assertSegmentExistence(true, tableName, 1, 1);
            assertSegmentLockExistence(true, tableName, 1, 1);

            // Releasing inactive writers and purging will also delete the wal directory.
            engine.releaseInactive();
            runWalPurgeJob();
            assertWalExistence(false, tableName, 1);
            assertWalLockExistence(false, tableName, 1);
        });
    }

    @Test
    public void testUntrackedSegment() throws Exception {
        // Test a segment that was created but never tracked by the sequencer.
        assertMemoryLeak(() -> {
            String tableName = testName.getMethodName();
            compile("create table " + tableName + "("
                    + "x long,"
                    + "ts timestamp"
                    + ") timestamp(ts) partition by DAY WAL");
            assertWalExistence(false, tableName, 1);
            getTableWriterAPI(tableName).close();

            assertWalExistence(true, tableName, 1);
            assertWalLockExistence(true, tableName, 1);
            assertSegmentExistence(true, tableName, 1, 0);

            // Released before committing anything to the sequencer.
            engine.releaseInactive();

            runWalPurgeJob();
            assertWalExistence(false, tableName, 1);
            assertWalLockExistence(false, tableName, 1);
        });
    }

    @Test
    public void testWalDirnamePatterns() throws Exception {
        // We create a directory called "waldo" inside the table dir and ensure it's not deleted.
        // This tests that the directory isn't matched.
        assertMemoryLeak(() -> {
            String tableName = testName.getMethodName();
            compile("create table " + tableName + "("
                    + "x long,"
                    + "ts timestamp"
                    + ") timestamp(ts) partition by DAY WAL");

            CharSequence root = engine.getConfiguration().getRoot();
            try (Path path = new Path()) {
                final FilesFacade ff = engine.getConfiguration().getFilesFacade();
                TableToken tableToken = engine.verifyTableName(tableName);
                path.of(root).concat(tableToken).$();
                Assert.assertTrue(path.toString(), ff.exists(path));
                path.of(root).concat(tableToken).concat("waldo").$();
                ff.mkdir(path, configuration.getMkDirMode());
                Assert.assertTrue(path.toString(), ff.exists(path));

                // Purging will not delete waldo: Wal name not matched.
                runWalPurgeJob();
                Assert.assertTrue(path.toString(), ff.exists(path));

                // idempotency check.
                for (int count = 0; count < 1000; ++count) {
                    runWalPurgeJob();
                    Assert.assertTrue(path.toString(), ff.exists(path));
                }

                path.of(root).concat(tableToken).concat("wal1000").$();
                ff.mkdir(path, configuration.getMkDirMode());
                Assert.assertTrue(path.toString(), ff.exists(path));

                // Purging will delete wal1000: Wal name matched and the WAL has no lock.
                runWalPurgeJob();
                Assert.assertFalse(path.toString(), ff.exists(path));
            }
        });
    }

    @Test
    public void testWalPurgeJobLock() throws Exception {
        assertMemoryLeak(() -> {
            String tableName = testName.getMethodName();
            compile("create table " + tableName + " as (" +
                    "select x, " +
                    " timestamp_sequence('2022-02-24', 1000000L) ts " +
                    " from long_sequence(5)" +
                    ") timestamp(ts) partition by DAY WAL");

            assertWalExistence(true, tableName, 1);
            assertSegmentExistence(true, tableName, 1, 0);

            drainWalQueue();

            assertWalExistence(true, tableName, 1);

            assertSql("x\tts\n" +
                    "1\t2022-02-24T00:00:00.000000Z\n" +
                    "2\t2022-02-24T00:00:01.000000Z\n" +
                    "3\t2022-02-24T00:00:02.000000Z\n" +
                    "4\t2022-02-24T00:00:03.000000Z\n" +
                    "5\t2022-02-24T00:00:04.000000Z\n", tableName);

            engine.releaseInactive();

            final long interval = engine.getConfiguration().getWalPurgeInterval() * 1000;  // ms to us.
            currentMicros = interval + 1;  // Set to some point in time that's not 0.
            try (WalPurgeJob job = new WalPurgeJob(engine)) {
                final SimpleWaitingLock lock = job.getRunLock();
                try {
                    lock.lock();
                    job.drain(0);
                } finally {
                    lock.unlock();
                    assertSegmentExistence(true, tableName, 1, 0);
                    assertWalExistence(true, tableName, 1);
                }

                currentMicros += 2 * interval;
                job.drain(0);

                assertSegmentExistence(false, tableName, 1, 0);
                assertWalExistence(false, tableName, 1);
            }
        });
    }

    @Test
    public void testWalPurgedAfterUpdateZeroRecordsTransaction() throws Exception {
        assertMemoryLeak(() -> {
            String tableName = testName.getMethodName();
            compile("create table " + tableName + " as (" +
                    "select x, " +
                    " timestamp_sequence('2022-02-24', 1000000L) ts " +
                    " from long_sequence(5)" +
                    ") timestamp(ts) partition by DAY WAL");

            compile("update " + tableName + " set x = 1 where x < 0");

            drainWalQueue();

            assertWalExistence(true, tableName, 1);

            assertSql("x\tts\n" +
                    "1\t2022-02-24T00:00:00.000000Z\n" +
                    "2\t2022-02-24T00:00:01.000000Z\n" +
                    "3\t2022-02-24T00:00:02.000000Z\n" +
                    "4\t2022-02-24T00:00:03.000000Z\n" +
                    "5\t2022-02-24T00:00:04.000000Z\n", tableName);

            engine.releaseInactive();

            runWalPurgeJob();

            assertSegmentExistence(false, tableName, 1, 0);
            assertWalExistence(false, tableName, 1);
        });
    }

    private static void addColumnAndRow(WalWriter writer, String columnName) {
        TestUtils.unchecked(() -> {
            addColumn(writer, columnName);
            TableWriter.Row row = writer.newRow(IntervalUtils.parseFloorPartialTimestamp("2022-02-25"));
            row.putLong(0, 2);
            row.putInt(2, 2);
            row.append();
            writer.commit();
        });
    }

    private void assertExistence(boolean exists, TableToken tableToken, String dir) {
        final CharSequence root = engine.getConfiguration().getRoot();
        try (Path path = new Path()) {
            path.of(root).concat(tableToken).concat(dir).$();
            Assert.assertEquals(Chars.toString(path), exists, TestFilesFacadeImpl.INSTANCE.exists(path));
        }
    }

    private void assertNoMoreEvents(TestDeleter deleter, int evIndex) {
        if (deleter.events.size() > evIndex) {
            StringBuilder sb = new StringBuilder();
            for (int i = evIndex; i < deleter.events.size(); i++) {
                sb.append(deleter.events.get(i)).append(", ");
            }
            Assert.fail("Unexpected events: " + sb);
        }
    }

    private void createPendingFile(TableToken tableToken, String dir) {
        final CharSequence root = engine.getConfiguration().getRoot();
        try (Path path = new Path()) {
            path.of(root).concat(tableToken).concat(dir).concat(WalUtils.WAL_PENDING_FS_MARKER);
            ff.mkdir(path.$(), configuration.getMkDirMode());
            path.concat("test.pending");
            ff.touch(path.$());
        }
    }

    private void removePendingFile(TableToken tableToken, String dir) {
        final CharSequence root = engine.getConfiguration().getRoot();
        try (Path path = new Path()) {
            path.of(root).concat(tableToken).concat(dir).concat(WalUtils.WAL_PENDING_FS_MARKER);
            path.concat("test.pending");
            ff.remove(path.$());
        }
    }

    static void addColumn(WalWriter writer, String columnName) {
        writer.addColumn(columnName, ColumnType.INT);
    }

    private static class DeletionEvent {
        final Integer segmentId;
        final int walId;

        public DeletionEvent(int walId) {
            this.walId = walId;
            this.segmentId = null;
        }

        public DeletionEvent(int walId, int segmentId) {
            this.walId = walId;
            this.segmentId = segmentId;
        }

        @Override
        public boolean equals(Object obj) {
            if (obj instanceof DeletionEvent) {
                DeletionEvent other = (DeletionEvent) obj;
                return walId == other.walId && Objects.equals(segmentId, other.segmentId);
            }
            return false;
        }

        @Override
        public String toString() {
            if (segmentId == null) {
                return "wal" + walId;
            } else {
                return "wal" + walId + "/" + segmentId;
            }
        }
    }

    private static class TestDeleter implements WalPurgeJob.Deleter {
        public final ObjList<DeletionEvent> events = new ObjList<>();
        public final IntList closedFds = new IntList();

        @Override
        public void deleteSegmentDirectory(int walId, int segmentId, int lockId) {
            events.add(new DeletionEvent(walId, segmentId));
        }

        @Override
        public void deleteWalDirectory(int walId, int lockId) {
            events.add(new DeletionEvent(walId));
        }

        @Override
        public void unlock(int lockId) {
            if (lockId > -1) {
                closedFds.add(lockId);
            }
        }
    }
}<|MERGE_RESOLUTION|>--- conflicted
+++ resolved
@@ -326,13 +326,8 @@
               (1,1),(2,0),(3,0),(4,0)]
          */
         TestDeleter deleter = new TestDeleter();
-<<<<<<< HEAD
         WalPurgeJob.Logic logic = new WalPurgeJob.Logic(deleter, 0);
-        TableToken tableToken = new TableToken("test", "test~1", 42, true);
-=======
-        WalPurgeJob.Logic logic = new WalPurgeJob.Logic(deleter);
         TableToken tableToken = new TableToken("test", "test~1", 42, true, false);
->>>>>>> 72fd3faf
         logic.reset(tableToken);
         logic.trackDiscoveredSegment(1, 1, 1);
         logic.trackDiscoveredSegment(1, 2, 2);
@@ -382,13 +377,8 @@
               (1,1),(2,0)]
          */
         TestDeleter deleter = new TestDeleter();
-<<<<<<< HEAD
         WalPurgeJob.Logic logic = new WalPurgeJob.Logic(deleter, 0);
-        TableToken tableToken = new TableToken("test", "test~1", 42, true);
-=======
-        WalPurgeJob.Logic logic = new WalPurgeJob.Logic(deleter);
         TableToken tableToken = new TableToken("test", "test~1", 42, true, false);
->>>>>>> 72fd3faf
         logic.reset(tableToken);
         logic.trackDiscoveredSegment(1, 1, 1);
         logic.trackDiscoveredSegment(1, 2, -1);
