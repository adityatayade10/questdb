/*******************************************************************************
 *     ___                  _   ____  ____
 *    / _ \ _   _  ___  ___| |_|  _ \| __ )
 *   | | | | | | |/ _ \/ __| __| | | |  _ \
 *   | |_| | |_| |  __/\__ \ |_| |_| | |_) |
 *    \__\_\\__,_|\___||___/\__|____/|____/
 *
 *  Copyright (c) 2014-2019 Appsicle
 *  Copyright (c) 2019-2023 QuestDB
 *
 *  Licensed under the Apache License, Version 2.0 (the "License");
 *  you may not use this file except in compliance with the License.
 *  You may obtain a copy of the License at
 *
 *  http://www.apache.org/licenses/LICENSE-2.0
 *
 *  Unless required by applicable law or agreed to in writing, software
 *  distributed under the License is distributed on an "AS IS" BASIS,
 *  WITHOUT WARRANTIES OR CONDITIONS OF ANY KIND, either express or implied.
 *  See the License for the specific language governing permissions and
 *  limitations under the License.
 *
 ******************************************************************************/

package io.questdb.cutlass.text;

import io.questdb.cairo.*;
import io.questdb.cairo.sql.RecordMetadata;
import io.questdb.cairo.sql.TableRecordMetadata;
import io.questdb.cairo.vm.Vm;
import io.questdb.cairo.vm.api.MemoryMARW;
import io.questdb.cutlass.json.JsonException;
import io.questdb.cutlass.json.JsonLexer;
import io.questdb.cutlass.text.schema2.Column;
import io.questdb.cutlass.text.schema2.SchemaV2;
import io.questdb.cutlass.text.types.*;
import io.questdb.log.Log;
import io.questdb.log.LogFactory;
import io.questdb.log.LogRecord;
import io.questdb.std.*;
import io.questdb.std.datetime.DateFormat;
import io.questdb.std.str.DirectByteCharSequence;
import io.questdb.std.str.DirectCharSink;
import io.questdb.std.str.Path;
import io.questdb.std.str.Utf8Sequence;
import io.questdb.std.str.Utf8s;
import org.jetbrains.annotations.NotNull;
import org.jetbrains.annotations.Nullable;

import java.io.Closeable;

public class TextLoader implements Closeable, Mutable {

    public static final int ANALYZE_STRUCTURE = 1;
    public static final int LOAD_DATA = 2;
    public static final int LOAD_JSON_METADATA = 0;
    public static final int NO_INDEX = -1;
    private static final Log LOG = LogFactory.getLog(TextLoader.class);
    private static final String WRITER_LOCK_REASON = "textLoader";
    private final CairoConfiguration cairoConfiguration;
    private final LongList columnErrorCounts = new LongList();
    private final MemoryMARW ddlMem = Vm.getMARWInstance();
    private final CairoEngine engine;
    private final JsonLexer jsonLexer;
    private final ObjectPool<OtherToTimestampAdapter> otherToTimestampAdapterPool = new ObjectPool<>(OtherToTimestampAdapter::new, 4);
    private final ObjList<ParserMethod> parseMethods = new ObjList<>();
    private final Path path = new Path(255, MemoryTag.NATIVE_SQL_COMPILER);
    private final IntList remapIndex = new IntList();
    private final SchemaV2 schema = new SchemaV2();
    private final SchemaV1Parser schemaV1Parser;
    private final TableStructureAdapter tableStructureAdapter = new TableStructureAdapter();
    private final int textAnalysisMaxLines;
    private final TextConfiguration textConfiguration;
    private final TextDelimiterScanner textDelimiterScanner;
    private final TextStructureAnalyser textStructureAnalyser;
    private final TextLexerWrapper tlw;
    private final TypeManager typeManager;
    private final DirectCharSink utf8Sink;
    private int atomicity;
    private byte columnDelimiter = -1;
    private CharSequence designatedTimestampColumnName;
    private int designatedTimestampIndex;
    private boolean forceHeaders = false;
    private boolean ignoreEverything = false;
    private AbstractTextLexer lexer;
    private int maxUncommittedRows = -1;
    private RecordMetadata metadata;
    private long o3MaxLag = -1;
    private boolean overwriteTable;
    private int partitionBy;
    private CharSequence schemaTimestampColumnName;
    private boolean skipLinesWithExtraValues = true;
    private int state;
    private CharSequence tableName;
    private CharSequence tableTimestampColumnName;
    private ObjList<TypeAdapter> tableTypeAdapters;
    private TimestampAdapter timestampAdapter;
    private int timestampIndex = NO_INDEX;
    private boolean walTable;
    private int warnings;
    private TableWriterAPI writer;
    private int writtenLineCount;
    private final CsvTextLexer.Listener partitionedListener = this::onFieldsPartitioned;
    private final CsvTextLexer.Listener nonPartitionedListener = this::onFieldsNonPartitioned;

    public TextLoader(CairoEngine engine) {
        this.engine = engine;
        this.tlw = new TextLexerWrapper(engine.getConfiguration().getTextConfiguration());
        this.textConfiguration = engine.getConfiguration().getTextConfiguration();
        this.cairoConfiguration = engine.getConfiguration();
        this.utf8Sink = new DirectCharSink(textConfiguration.getUtf8SinkSize());
        this.typeManager = new TypeManager(textConfiguration, utf8Sink);
        jsonLexer = new JsonLexer(textConfiguration.getJsonCacheSize(), textConfiguration.getJsonCacheLimit());
        textStructureAnalyser = new TextStructureAnalyser(typeManager, textConfiguration, schema);
        schemaV1Parser = new SchemaV1Parser(textConfiguration, typeManager);
        textAnalysisMaxLines = textConfiguration.getTextAnalysisMaxLines();
        textDelimiterScanner = new TextDelimiterScanner(textConfiguration);
        parseMethods.extendAndSet(LOAD_JSON_METADATA, this::parseJsonMetadata);
        parseMethods.extendAndSet(ANALYZE_STRUCTURE, this::analyseTextStructure);
        parseMethods.extendAndSet(LOAD_DATA, this::parseData);
    }

    @Override
    public void clear() {
        otherToTimestampAdapterPool.clear();
        writer = Misc.free(writer);
        metadata = null;
        columnErrorCounts.clear();
        timestampAdapter = null;
        writtenLineCount = 0;
        warnings = TextLoadWarning.NONE;
        designatedTimestampColumnName = null;
        designatedTimestampIndex = NO_INDEX;
        timestampIndex = NO_INDEX;
        schemaTimestampColumnName = null;
        maxUncommittedRows = -1;
        o3MaxLag = -1;
        remapIndex.clear();

        if (lexer != null) {
            lexer.clear();
            lexer = null;
        }
        schemaV1Parser.clear();
        textStructureAnalyser.clear();
        jsonLexer.clear();
        forceHeaders = false;
        columnDelimiter = -1;
        typeManager.clear();
        timestampAdapter = null;
        skipLinesWithExtraValues = true;
        ignoreEverything = false;
    }

    @Override
    public void close() {
        this.writer = Misc.free(writer);
        Misc.free(ddlMem);
        Misc.free(tlw);
        Misc.free(textStructureAnalyser);
        Misc.free(schemaV1Parser);
        Misc.free(jsonLexer);
        Misc.free(path);
        Misc.free(textDelimiterScanner);
        Misc.free(utf8Sink);
    }

    public void closeWriter() {
        writer = Misc.free(writer);
        metadata = null;
    }

    public void commit() {
        if (writer != null) {
            writer.commit();
        }
    }

    public void configureColumnDelimiter(byte columnDelimiter) {
        this.columnDelimiter = columnDelimiter;
        assert this.columnDelimiter > 0;
    }

    public void configureDestination(
<<<<<<< HEAD
            CharSequence tableName,
            boolean walTable,
            boolean overwrite,
            int atomicity,
            int partitionBy,
            CharSequence timestampColumnName,
            CharSequence timestampFormat
    ) {
        this.tableName = tableName;
        this.walTable = walTable;
        this.overwriteTable = overwrite;
        this.atomicity = atomicity;
        this.partitionBy = partitionBy;
        this.schemaTimestampColumnName = timestampColumnName;
        this.textDelimiterScanner.setTableName(tableName);
        this.schemaV1Parser.setTableName(tableName);
        this.tableTimestampColumnName = timestampColumnName;
        this.schema.clear();
        if (timestampFormat != null) {
            DateFormat dateFormat = typeManager.getInputFormatConfiguration().getTimestampFormatFactory().get(timestampFormat);
            this.timestampAdapter = (TimestampAdapter) typeManager.nextTimestampAdapter(
                    Chars.toString(timestampFormat),
=======
            @NotNull Utf8Sequence tableName,
            boolean overwrite,
            int atomicity,
            int partitionBy,
            @Nullable Utf8Sequence timestampColumn,
            @Nullable Utf8Sequence timestampFormat
    ) {
        final String tableNameUtf16 = Utf8s.toString(tableName);
        final String timestampColumnUtf16 = Utf8s.toString(timestampColumn);
        final String timestampFormatUtf16 = Utf8s.toString(timestampFormat);
        textWriter.of(tableNameUtf16, overwrite, atomicity, partitionBy, timestampColumnUtf16);
        this.tableName = tableNameUtf16;
        this.textDelimiterScanner.setTableName(tableNameUtf16);
        this.textMetadataParser.setTableName(tableNameUtf16);
        this.timestampColumn = timestampColumnUtf16;
        if (timestampFormat != null) {
            DateFormat dateFormat = typeManager.getInputFormatConfiguration().getTimestampFormatFactory().get(timestampFormatUtf16);
            this.timestampAdapter = (TimestampAdapter) typeManager.nextTimestampAdapter(
>>>>>>> 39abc30b
                    false,
                    dateFormat,
                    textConfiguration.getDefaultDateLocale()
            );
        }

        LOG.info()
                .$("configured [table=`").$(tableName)
                .$("`, overwrite=").$(overwrite)
                .$(", atomicity=").$(atomicity)
                .$(", partitionBy=").$(PartitionBy.toString(partitionBy))
                .$(", timestamp=").$(timestampColumnName)
                .$(", timestampFormat=").$(timestampFormat)
                .$(']').$();
    }

    public byte getColumnDelimiter() {
        return columnDelimiter;
    }

    public LongList getColumnErrorCounts() {
        return columnErrorCounts;
    }

    public long getErrorLineCount() {
        return lexer != null ? lexer.getErrorCount() : 0;
    }

    public int getMaxUncommittedRows() {
        return maxUncommittedRows;
    }

    public RecordMetadata getMetadata() {
        return metadata;
    }

    public long getO3MaxLag() {
        return o3MaxLag;
    }

    public long getParsedLineCount() {
        return lexer != null ? lexer.getLineCount() : 0;
    }

    public int getPartitionBy() {
        return partitionBy;
    }

    public int getState() {
        return state;
    }

    public CharSequence getTableName() {
        return tableName;
    }

    public CsvTextLexer.Listener getTextListener() {
        return timestampAdapter != null ? partitionedListener : nonPartitionedListener;
    }

    public CharSequence getTimestampCol() {
        return designatedTimestampColumnName;
    }

    public int getWarnings() {
        return warnings;
    }

    public long getWrittenLineCount() {
        return writtenLineCount;
    }

    public boolean isForceHeaders() {
        return forceHeaders;
    }

    public boolean isHeaderDetected() {
        return textStructureAnalyser.hasHeader();
    }

    public void parse(long lo, long hi, int lineCountLimit, CsvTextLexer.Listener textLexerListener) {
        lexer.parse(lo, hi, lineCountLimit, textLexerListener);
    }

    public void parse(long lo, long hi, int lineCountLimit) {
        lexer.parse(lo, hi, lineCountLimit, getTextListener());
    }

    public void parse(long lo, long hi, SecurityContext securityContext) throws TextException {
        if (ignoreEverything) {
            return;
        }
        parseMethods.getQuick(state).parse(lo, hi, securityContext);
    }

    public final void restart(boolean header) {
        lexer.restart(header);
    }

    public void setDelimiter(byte delimiter) {
        this.lexer = tlw.getLexer(delimiter);
        this.lexer.setTableName(tableName);
        this.lexer.setSkipLinesWithExtraValues(skipLinesWithExtraValues);
    }

    public void setForceHeaders(boolean forceHeaders) {
        this.forceHeaders = forceHeaders;
    }

    public void setIgnoreEverything(boolean ignoreEverything) {
        this.ignoreEverything = ignoreEverything;
    }

    public void setMaxUncommittedRows(int maxUncommittedRows) {
        this.maxUncommittedRows = maxUncommittedRows;
    }

    public void setO3MaxLag(long o3MaxLag) {
        this.o3MaxLag = o3MaxLag;
    }

    public void setSkipLinesWithExtraValues(boolean skipLinesWithExtraValues) {
        this.skipLinesWithExtraValues = skipLinesWithExtraValues;
    }

    public void setState(int state) {
        LOG.debug().$("state change [old=").$(this.state).$(", new=").$(state).$(']').$();
        this.state = state;
        jsonLexer.clear();
    }

    public void wrapUp() throws TextException {
        switch (state) {
            case LOAD_JSON_METADATA:
                try {
                    jsonLexer.parseLast();
                } catch (JsonException e) {
                    throw TextException.$(e.getFlyweightMessage());
                }
                break;
            case ANALYZE_STRUCTURE:
            case LOAD_DATA:
                // when file is empty lexer could be null because we
                // didn't get to find out the delimiter
                if (lexer != null) {
                    lexer.parseLast();
                }
                commit();
                break;
            default:
                break;
        }
    }

    private void analyseTextStructure(long lo, long hi, SecurityContext securityContext) throws TextException {
        if (columnDelimiter > 0) {
            setDelimiter(columnDelimiter);
        } else {
            setDelimiter(textDelimiterScanner.scan(lo, hi));
        }

        if (tableTimestampColumnName != null && timestampAdapter != null) {
            schema.addColumn(tableTimestampColumnName, ColumnType.TIMESTAMP, timestampAdapter);
        }

        final ObjList<CharSequence> columnNames = schemaV1Parser.getColumnNames();
        final ObjList<TypeAdapter> columnTypes = schemaV1Parser.getColumnTypes();

        final int n = columnNames.size();
        assert n == columnTypes.size();
        for (int i = 0; i < n; i++) {
            TypeAdapter columnType = columnTypes.getQuick(i);
            schema.addColumn(columnNames.getQuick(i), columnType.getType(), columnType);
        }

        TableToken tableToken = engine.getTableTokenIfExists(tableName);
        final int tableStatus = engine.getTableStatus(path, tableToken);

        // csv column count on the final pass, it should be the same value as csvColumnCount unless
        // there is a bug
        int finalPassCsvColumnCount;
        // indexes of csv columns, which types did not match table column types
        final IntList typeMismatchCsvColumnIndexes = new IntList();

        if (tableStatus == TableUtils.TABLE_EXISTS && !overwriteTable) {
            securityContext.authorizeInsert(tableToken);
            writer = engine.getTableWriterAPI(tableToken, WRITER_LOCK_REASON);

            // validate table schema JSON that is supplied to us
            // to ensure we have no ambiguities as to mapping columns from CSV to the
            // table and also their types
            ObjList<CharSequence> tableColumnNamesNotInSchema = new ObjList<>();
            LowerCaseCharSequenceHashSet tableColumnNamesNotInSchemaSet = new LowerCaseCharSequenceHashSet();
            ObjList<CharSequence> tableColumnNamesAmbiguouslyReferencedFromSchema = new ObjList<>();

            final TableRecordMetadata existingTableMetadata = writer.getMetadata();
            final int tableColumnCount = existingTableMetadata.getColumnCount();
            // we are looking for unmapped or ambiguously mapped columns in the
            // target table
            for (int i = 0; i < tableColumnCount; i++) {
                String tableColumnName = existingTableMetadata.getColumnName(i);

                Column column = schema.getFileColumnNameToColumnMap().get(tableColumnName);
                if (column == null) {
                    column = schema.getTableColumnNameToColumnMap().get(tableColumnName);
                    if (column == null) {
                        tableColumnNamesNotInSchema.add(tableColumnName);
                        tableColumnNamesNotInSchemaSet.add(tableColumnName);
                    }
                } else {
                    Column otherColumn = schema.getTableColumnNameToColumnMap().get(tableColumnName);
                    if (otherColumn != null && otherColumn != column) {
                        tableColumnNamesAmbiguouslyReferencedFromSchema.add(tableColumnName);
                    }
                }
            }

            // We are looking for CSV columns that are not mapped at all, or
            // mapped to non-existing table columns. This list will contain
            // column indexes in the CSV schema that we could not map to the
            // table column names
            IntList unmappedSchemaColumnIndexes = new IntList();

            // indexes of CSV columns that could not have been mapped to the table columns
            IntList unmappedCsvColumnIndexes = new IntList();

            // indexes of CSV columns that are explicitly typed and their types do not match
            // types of table column names
            IntList mistypedCsvColumnIndexes = new IntList();

            // schema column list may not define CSV columns fully, it could:
            // 1. define all columns
            // 2. define fewer number of columns that CSV has
            // 3. define greater number of columns that CSV has
            final ObjList<Column> csvColumnList = schema.getColumnList();
            for (int i = 0, m = csvColumnList.size(); i < m; i++) {
                Column column = csvColumnList.get(i);
                CharSequence tableColumnName = column.getFileColumnName();
                int tableColumnIndex = -1;
                // this is CSV header column name, it may match table column name exactly

                if (tableColumnName != null) {
                    tableColumnIndex = existingTableMetadata.getColumnIndexQuiet(tableColumnName);
                    if (tableColumnIndex == -1) {
                        // zero out column name that did not match anything in the table
                        // assuming user is providing explicit mapping
                        tableColumnName = null;
                    }
                }

                if (tableColumnName == null) {
                    // csv could be missing the header, in which case
                    // csv column must be explicitly mapped to table column
                    tableColumnName = column.getTableColumnName();

                    if (tableColumnName == null) {
                        unmappedSchemaColumnIndexes.add(i);
                        continue;
                    }


                    tableColumnIndex = existingTableMetadata.getColumnIndexQuiet(tableColumnName);
                    if (tableColumnIndex == -1) {
                        unmappedSchemaColumnIndexes.add(i);
                    }
                }
            }

            // We cannot trust the schema to have correct order of columns as
            // found in the CSV file. Instead, we are going to read header names from the file and see
            // if we can alter unmapped column list (map some more columns) and set the
            // required column types

            // at this stage required column types is empty
            final ArrayColumnTypes requiredColumnTypes = new ArrayColumnTypes();
            textStructureAnalyser.of(getTableName(), forceHeaders, requiredColumnTypes);
            parse(lo, hi, textAnalysisMaxLines, textStructureAnalyser);
            textStructureAnalyser.evaluateResults(getParsedLineCount(), getErrorLineCount());
            boolean csvHeaderPresent = textStructureAnalyser.hasHeader();
            restart(csvHeaderPresent);

            // Technically we cannot import data when we find ambiguously mapped columns. However, to provide
            // better diagnostics we will analyse the CSV header regardless
            final int csvColumnCount;
            if (csvHeaderPresent) {
                // use combination of schema mappings and CSV headers to create list of required types for
                // which we need to establish the formatters
                final ObjList<CharSequence> csvHeaderNames = textStructureAnalyser.getColumnNames();

                csvColumnCount = csvHeaderNames.size();
                remapIndex.ensureCapacity(csvColumnCount);

                for (int i = 0; i < csvColumnCount; i++) {
                    final CharSequence headerName = csvHeaderNames.getQuick(i);
                    final CharSequence tableColumnName;
                    final int csvColumnType;

                    Column column = schema.getFileColumnNameToColumnMap().get(headerName);
                    if (column != null) {
                        tableColumnName = column.getTableOrFileColumnName();
                        csvColumnType = column.getColumnType();
                    } else {
                        column = schema.getFileColumnIndexToColumnMap().get(i);
                        if (column != null) {
                            tableColumnName = column.getTableOrFileColumnName();
                            csvColumnType = column.getColumnType();
                        } else {
                            tableColumnName = headerName;
                            // column type is undefined
                            csvColumnType = -1;
                        }
                    }

                    if (tableColumnName == null) {
                        unmappedCsvColumnIndexes.add(i);
                        // user did not map this colum, we will determine column type on the server
                        // even though we're not importing this file. We are helping user to map
                        // the column.
                        requiredColumnTypes.add(ColumnType.TYPES_SIZE);
                    } else {
                        int tableColumnIndex = existingTableMetadata.getColumnIndexQuiet(headerName);
                        if (tableColumnIndex != -1) {
                            int tableColumnType = existingTableMetadata.getColumnType(tableColumnIndex);
                            if (csvColumnType != -1 && csvColumnType != tableColumnType) {
                                mistypedCsvColumnIndexes.add(i);
                            }
                            requiredColumnTypes.add(tableColumnType);
                            remapIndex.setQuick(i, existingTableMetadata.getWriterIndex(tableColumnIndex));
                        } else {
                            unmappedCsvColumnIndexes.add(i);
                            requiredColumnTypes.add(ColumnType.TYPES_SIZE);
                        }
                    }
                }
            } else {
                // when CSV header is absent the required types are a subset of the
                // columns that have been mapped via the schema. The rest of CSV columns
                // are using auto-detected types to assist the user.

                csvColumnCount = textStructureAnalyser.getColumnTypes().size();
                remapIndex.ensureCapacity(csvColumnCount);

                for (int i = 0; i < csvColumnCount; i++) {
                    Column column = schema.getFileColumnIndexToColumnMap().get(i);
                    if (column == null) {
                        // auto-detect the type
                        requiredColumnTypes.add(ColumnType.TYPES_SIZE);
                        unmappedCsvColumnIndexes.add(i);
                    } else {
                        CharSequence tableColumnName = column.getTableOrFileColumnName();
                        int tableColumnIndex = existingTableMetadata.getColumnIndexQuiet(tableColumnName);
                        if (tableColumnIndex == -1) {
                            requiredColumnTypes.add(ColumnType.TYPES_SIZE);
                            unmappedCsvColumnIndexes.add(i);
                        } else {
                            requiredColumnTypes.add(existingTableMetadata.getColumnType(tableColumnIndex));
                            remapIndex.setQuick(i, existingTableMetadata.getWriterIndex(tableColumnIndex));
                        }
                    }
                }
            }

            // we need to evaluate column formats for types we already know and also
            // types we do not know but that are present in the CSV file
            lexer.clear();
            textStructureAnalyser.clear();
            textStructureAnalyser.of(getTableName(), forceHeaders, requiredColumnTypes);
            parse(lo, hi, textAnalysisMaxLines, textStructureAnalyser);
            textStructureAnalyser.evaluateResults(getParsedLineCount(), getErrorLineCount());
            restart(csvHeaderPresent);

            if (
                    unmappedSchemaColumnIndexes.size() == 0
                            && tableColumnNamesAmbiguouslyReferencedFromSchema.size() == 0
                            && unmappedCsvColumnIndexes.size() == 0
                            && mistypedCsvColumnIndexes.size() == 0
                            && csvColumnCount == tableColumnCount
            ) {
                // This is where we are going to attempt file import. Our mapping has to be
                // perfect and unambiguous. We are using structure analyser's types only to
                // collect formatters. Otherwise, column types must match exactly\

                ObjList<TypeAdapter> csvColumnTypes = textStructureAnalyser.getColumnTypes();
                finalPassCsvColumnCount = csvColumnTypes.size();
                // There is small chance that we could not find formatter for the give type
                // or perhaps due to a bug, structure analyser deviated from the prescribed
                // column types. We must validate the types we're going to use for the import

                int checkStatus = 0; // CHECK_OK

                if (finalPassCsvColumnCount != csvColumnCount) {
                    checkStatus = 1; // CHECK_COLUMN_COUNT_DIVERGED
                }

                if (checkStatus == 0) {
                    for (int i = 0; i < csvColumnCount; i++) {
                        final TypeAdapter typeAdapter = csvColumnTypes.getQuick(i);
                        final int requiredColumnType = requiredColumnTypes.getColumnType(i);
                        if (requiredColumnType != ColumnType.TYPES_SIZE && typeAdapter.getType() != requiredColumnType) {
                            checkStatus = 2;
                            typeMismatchCsvColumnIndexes.add(i);
                        }
                    }
                }

                // todo: if CSV has fewer columns than the table, the schema must have explicit "insert NULL" attribute for those columns
                // todo: if CSV has greater number of columns than the table, the schema must have "ignore" attribute

                if (checkStatus == 0) {
                    tableTypeAdapters = csvColumnTypes;
                    timestampIndex = existingTableMetadata.getTimestampIndex();
                    if (
                            timestampIndex != NO_INDEX
                                    && timestampAdapter == null
                                    && ColumnType.isTimestamp(this.tableTypeAdapters.getQuick(timestampIndex).getType())
                    ) {
                        this.timestampAdapter = (TimestampAdapter) this.tableTypeAdapters.getQuick(timestampIndex);
                    }

                    parse(lo, hi, Integer.MAX_VALUE);
                    state = LOAD_DATA;
                } else {
                    // todo: produce JSON error
                }
            } else {
                // there are unmapped columns
                // todo: produce response json
                throw CairoException.nonCritical()
                        .put("bonzaiii2 [textColumnCount=").put(0)
                        .put(", tableColumnCount=").put(existingTableMetadata.getColumnCount())
                        .put(", table=").put(tableName)
                        .put(']');
            }
        } else {
            // we are importing into a new table, there are no required column types
            // we're merging auto-detected column names and types with those provided in the schema
            ArrayColumnTypes requiredColumnTypes = new ArrayColumnTypes();
            textStructureAnalyser.of(getTableName(), forceHeaders, requiredColumnTypes);
            parse(lo, hi, textAnalysisMaxLines, textStructureAnalyser);
            textStructureAnalyser.evaluateResults(getParsedLineCount(), getErrorLineCount());

            boolean csvHeaderPresent = textStructureAnalyser.hasHeader();
            restart(csvHeaderPresent);

            final ObjList<CharSequence> tableColumnNames = new ObjList<>();
            final ObjList<CharSequence> csvHeaderNames = textStructureAnalyser.getColumnNames();
            final int csvColumnCount = csvHeaderNames.size();

            if (csvHeaderPresent) {
                // When CSV header present we could merge schema using column names
                // lookup column names and types from the schema
                for (int i = 0; i < csvColumnCount; i++) {
                    CharSequence headerName = csvHeaderNames.getQuick(i);

                    Column column = schema.getFileColumnNameToColumnMap().get(headerName);
                    if (column != null) {
                        // when column is present in the schema and table column name is present
                        // it will be used as new table column name
                        if (column.getTableColumnName() != null) {
                            tableColumnNames.add(column.getTableColumnName());
                            if (column.getColumnType() != -1) {
                                requiredColumnTypes.add(column.getColumnType());
                            } else {
                                requiredColumnTypes.add(ColumnType.TYPES_SIZE);
                            }
                        } else {
                            tableColumnNames.add(headerName);
                            requiredColumnTypes.add(ColumnType.TYPES_SIZE);
                        }
                    } else {
                        // we could not look up schema column by header name
                        // we should try to look it up by column index
                        column = schema.getFileColumnIndexToColumnMap().get(i);
                        if (column != null && column.getTableColumnName() != null) {
                            tableColumnNames.add(column.getFileColumnName());
                            if (column.getColumnType() != -1) {
                                requiredColumnTypes.add(column.getColumnType());
                            } else {
                                requiredColumnTypes.add(ColumnType.TYPES_SIZE);
                            }
                        } else {
                            tableColumnNames.add(headerName);
                            requiredColumnTypes.add(ColumnType.TYPES_SIZE);
                        }
                    }
                }
            } else {
                // when header is not present we can look up column names by
                // csv column indexes
                for (int i = 0; i < csvColumnCount; i++) {
                    Column column = schema.getFileColumnIndexToColumnMap().get(i);
                    if (column != null && column.getTableColumnName() != null) {
                        tableColumnNames.add(column.getFileColumnName());
                        if (column.getColumnType() != -1) {
                            requiredColumnTypes.add(column.getColumnType());
                        } else {
                            requiredColumnTypes.add(ColumnType.TYPES_SIZE);
                        }
                    } else {
                        tableColumnNames.add(csvHeaderNames.getQuick(i));
                        requiredColumnTypes.add(ColumnType.TYPES_SIZE);
                    }
                }

            }

            // re-run analysis using the required column types, specified in the schema
            lexer.clear();
            textStructureAnalyser.clear();
            textStructureAnalyser.of(getTableName(), forceHeaders, requiredColumnTypes);
            parse(lo, hi, textAnalysisMaxLines, textStructureAnalyser);
            textStructureAnalyser.evaluateResults(getParsedLineCount(), getErrorLineCount());
            restart(csvHeaderPresent);

            ObjList<TypeAdapter> csvColumnTypes = textStructureAnalyser.getColumnTypes();
            finalPassCsvColumnCount = csvColumnTypes.size();
            // There is small chance that we could not find formatter for the give type
            // or perhaps due to a bug, structure analyser deviated from the prescribed
            // column types. We must validate the types we're going to use for the import

            int checkStatus = 0; // CHECK_OK

            if (finalPassCsvColumnCount != csvColumnCount) {
                checkStatus = 1; // CHECK_COLUMN_COUNT_DIVERGED
            }

            if (checkStatus == 0) {
                for (int i = 0; i < csvColumnCount; i++) {
                    final TypeAdapter typeAdapter = csvColumnTypes.getQuick(i);
                    final int requiredType = requiredColumnTypes.getColumnType(i);
                    if (requiredType != ColumnType.TYPES_SIZE && typeAdapter.getType() != requiredType) {
                        checkStatus = 2;
                        typeMismatchCsvColumnIndexes.add(i);
                    }
                }
            }

            if (checkStatus == 0) {
                // we can create table now and try importing
                switch (tableStatus) {
                    case TableUtils.TABLE_DOES_NOT_EXIST:
                        tableToken = createTable(tableColumnNames, csvColumnTypes, securityContext, path);
                        writer = engine.getTableWriterAPI(tableToken, WRITER_LOCK_REASON);
                        metadata = GenericRecordMetadata.copyDense(writer.getMetadata());
                        designatedTimestampColumnName = getDesignatedTimestampColumnName(metadata);
                        designatedTimestampIndex = writer.getMetadata().getTimestampIndex();
                        break;
                    case TableUtils.TABLE_EXISTS:
                        securityContext.authorizeTableDrop(tableToken);
                        engine.drop(path, tableToken);
                        tableToken = createTable(tableColumnNames, csvColumnTypes, securityContext, path);
                        writer = engine.getTableWriterAPI(tableToken, WRITER_LOCK_REASON);
                        metadata = GenericRecordMetadata.copyDense(writer.getMetadata());
                        break;
                    default:
                        throw CairoException.nonCritical().put("name is reserved [table=").put(tableName).put(']');
                }

                columnErrorCounts.seed(writer.getMetadata().getColumnCount(), 0);
                if (
                        timestampIndex != NO_INDEX
                                && timestampAdapter == null
                                && ColumnType.isTimestamp(this.tableTypeAdapters.getQuick(timestampIndex).getType())
                ) {
                    this.timestampAdapter = (TimestampAdapter) this.tableTypeAdapters.getQuick(timestampIndex);
                }

                parse(lo, hi, Integer.MAX_VALUE);
                state = LOAD_DATA;
            }
        }

/*

            textStructureAnalyser.of(getTableName(), forceHeaders);
            parse(lo, hi, textAnalysisMaxLines, textStructureAnalyser);
            textStructureAnalyser.evaluateResults(getParsedLineCount(), getErrorLineCount());
            restart(textStructureAnalyser.hasHeader());

            ObjList<CharSequence> names = textStructureAnalyser.getColumnNames();
            ObjList<TypeAdapter> types = textStructureAnalyser.getColumnTypes();

            assert writer == null;

            if (types.size() == 0) {
                throw CairoException.nonCritical().put("cannot determine text structure");
            }


            boolean tableReCreated = false;
            switch (tableStatus) {
                case TableUtils.TABLE_DOES_NOT_EXIST:
                    tableToken = createTable(names, types, securityContext, path);
                    tableReCreated = true;
                    writer = engine.getTableWriterAPI(tableToken, WRITER_LOCK_REASON);
                    metadata = GenericRecordMetadata.copyDense(writer.getMetadata());
                    designatedTimestampColumnName = getDesignatedTimestampColumnName(metadata);
                    designatedTimestampIndex = writer.getMetadata().getTimestampIndex();
                    break;
                case TableUtils.TABLE_EXISTS:
                    if (overwriteTable) {
                        securityContext.authorizeTableDrop(tableToken);
                        engine.drop(path, tableToken);
                        tableToken = createTable(names, types, securityContext, path);
                        tableReCreated = true;
                        writer = engine.getTableWriterAPI(tableToken, WRITER_LOCK_REASON);
                        metadata = GenericRecordMetadata.copyDense(writer.getMetadata());
                    } else {
                        initWriterAndOverrideImportTypes(tableToken, names, types, typeManager);
                        designatedTimestampIndex = writer.getMetadata().getTimestampIndex();
                        designatedTimestampColumnName = getDesignatedTimestampColumnName(writer.getMetadata());
                        if (schemaTimestampColumnName != null &&
                                !Chars.equalsNc(schemaTimestampColumnName, designatedTimestampColumnName)) {
                            warnings |= TextLoadWarning.TIMESTAMP_MISMATCH;
                        }
                        int tablePartitionBy = TableUtils.getPartitionBy(writer.getMetadata(), engine);
                        if (PartitionBy.isPartitioned(partitionBy) && partitionBy != tablePartitionBy) {
                            warnings |= TextLoadWarning.PARTITION_TYPE_MISMATCH;
                        }
                        partitionBy = tablePartitionBy;
                        tableStructureAdapter.of(names, types);
                        securityContext.authorizeInsert(tableToken);
                    }
                    break;
                default:
                    throw CairoException.nonCritical().put("name is reserved [table=").put(tableName).put(']');
            }
            if (!tableReCreated && (o3MaxLag > -1 || maxUncommittedRows > -1)) {
                LOG.info().$("cannot update metadata attributes o3MaxLag and maxUncommittedRows when the table exists and parameter overwrite is false").$();
            }
            if (PartitionBy.isPartitioned(partitionBy)) {
                // We want to limit memory consumption during the import, so make sure
                // to use table's maxUncommittedRows and o3MaxLag if they're not set.
                if (o3MaxLag == -1 && !writer.getMetadata().isWalEnabled()) {
                    o3MaxLag = TableUtils.getO3MaxLag(writer.getMetadata(), engine);
                    LOG.info().$("using table's o3MaxLag ").$(o3MaxLag).$(", table=").utf8(tableName).$();
                }
                if (maxUncommittedRows == -1) {
                    maxUncommittedRows = TableUtils.getMaxUncommittedRows(writer.getMetadata(), engine);
                    LOG.info().$("using table's maxUncommittedRows ").$(maxUncommittedRows).$(", table=").utf8(tableName).$();
                }
            }
            columnErrorCounts.seed(writer.getMetadata().getColumnCount(), 0);

            if (
                    timestampIndex != NO_INDEX
                            && timestampAdapter == null
                            && ColumnType.isTimestamp(this.tableTypeAdapters.getQuick(timestampIndex).getType())
            ) {
                this.timestampAdapter = (TimestampAdapter) this.tableTypeAdapters.getQuick(timestampIndex);
            }

            parse(lo, hi, Integer.MAX_VALUE);
            state = LOAD_DATA;
*/
    }

    private void checkUncommittedRowCount() {
        if (writer != null && maxUncommittedRows > 0 && writer.getUncommittedRowCount() >= maxUncommittedRows) {
            writer.ic(o3MaxLag);
        }
    }

    private TableToken createTable(
            ObjList<CharSequence> columnNames,
            ObjList<TypeAdapter> detectedColumnTypes,
            SecurityContext securityContext,
            Path path
    ) throws TextException {
        TableToken tableToken = engine.createTable(
                securityContext,
                ddlMem,
                path,
                false,
                tableStructureAdapter.of(columnNames, detectedColumnTypes),
                false
        );
        this.tableTypeAdapters = detectedColumnTypes;
        return tableToken;
    }

    private CharSequence getDesignatedTimestampColumnName(RecordMetadata metadata) {
        return metadata.getTimestampIndex() > -1 ? metadata.getColumnName(metadata.getTimestampIndex()) : null;
    }

    private void initWriterAndOverrideImportTypes(
            TableToken tableToken,
            ObjList<CharSequence> names,
            ObjList<TypeAdapter> detectedTypes,
            TypeManager typeManager
    ) {
        final TableWriterAPI writer = engine.getTableWriterAPI(tableToken, WRITER_LOCK_REASON);
        final RecordMetadata metadata = GenericRecordMetadata.copyDense(writer.getMetadata());

        // Now, compare column count. Cannot continue if different.

        if (metadata.getColumnCount() < detectedTypes.size()) {
            writer.close();
            throw CairoException.nonCritical()
                    .put("column count mismatch [textColumnCount=").put(detectedTypes.size())
                    .put(", tableColumnCount=").put(metadata.getColumnCount())
                    .put(", table=").put(tableName)
                    .put(']');
        }

        this.tableTypeAdapters = detectedTypes;

        // Overwrite detected types with actual table column types.
        remapIndex.ensureCapacity(tableTypeAdapters.size());
        for (int i = 0, n = tableTypeAdapters.size(); i < n; i++) {
            final int columnIndex = metadata.getColumnIndexQuiet(names.getQuick(i));
            final int idx = columnIndex > -1 ? columnIndex : i; // check for strict match ?
            remapIndex.set(i, metadata.getWriterIndex(idx));

            final int columnType = metadata.getColumnType(idx);
            final TypeAdapter detectedAdapter = tableTypeAdapters.getQuick(i);
            final int detectedType = detectedAdapter.getType();
            if (detectedType != columnType) {
                // when DATE type is mis-detected as STRING we
                // would not have either date format nor locale to
                // use when populating this field
                switch (ColumnType.tagOf(columnType)) {
                    case ColumnType.DATE:
                        logTypeError(i);
                        this.tableTypeAdapters.setQuick(i, BadDateAdapter.INSTANCE);
                        break;
                    case ColumnType.TIMESTAMP:
                        if (detectedAdapter instanceof TimestampCompatibleAdapter) {
                            this.tableTypeAdapters.setQuick(i, otherToTimestampAdapterPool.next().of((TimestampCompatibleAdapter) detectedAdapter));
                        } else {
                            logTypeError(i);
                            this.tableTypeAdapters.setQuick(i, BadTimestampAdapter.INSTANCE);
                        }
                        break;
                    case ColumnType.BINARY:
                        writer.close();
                        throw CairoException.nonCritical().put("cannot import text into BINARY column [index=").put(i).put(']');
                    default:
                        this.tableTypeAdapters.setQuick(i, typeManager.getTypeAdapter(columnType));
                        break;
                }
            }
        }

        this.writer = writer;
        this.metadata = metadata;
    }

    private void logError(long line, int i, DirectByteCharSequence dbcs) {
        LogRecord logRecord = LOG.error().$("type syntax [type=").$(ColumnType.nameOf(tableTypeAdapters.getQuick(i).getType())).$("]\n\t");
        logRecord.$('[').$(line).$(':').$(i).$("] -> ").$(dbcs).$();
        columnErrorCounts.increment(i);
    }

    private void logTypeError(int i) {
        LOG.info()
                .$("mis-detected [table=").$(tableName)
                .$(", column=").$(i)
                .$(", type=").$(ColumnType.nameOf(tableTypeAdapters.getQuick(i).getType()))
                .$(']').$();
    }

    private boolean onField(long line, DirectByteCharSequence dbcs, TableWriter.Row w, int i) {
        try {
            final int tableIndex = remapIndex.size() > 0 ? remapIndex.get(i) : i;
            tableTypeAdapters.getQuick(i).write(w, tableIndex, dbcs);
        } catch (Exception ignore) {
            logError(line, i, dbcs);
            switch (atomicity) {
                case Atomicity.SKIP_ALL:
                    writer.rollback();
                    throw CairoException.nonCritical().put("bad syntax [line=").put(line).put(", col=").put(i).put(']');
                case Atomicity.SKIP_ROW:
                    w.cancel();
                    return true;
                default:
                    // SKIP column
                    break;
            }
        }
        return false;
    }

    private void onFieldsNonPartitioned(long line, ObjList<DirectByteCharSequence> values, int valuesLength) {
        final TableWriter.Row w = writer.newRow();
        for (int i = 0; i < valuesLength; i++) {
            final DirectByteCharSequence dbcs = values.getQuick(i);
            if (dbcs.length() == 0) {
                continue;
            }
            if (onField(line, dbcs, w, i)) return;
        }
        w.append();
        writtenLineCount++;
    }

    private void onFieldsPartitioned(long line, ObjList<DirectByteCharSequence> values, int valuesLength) {
        final int timestampIndex = this.timestampIndex;
        DirectByteCharSequence dbcs = values.getQuick(timestampIndex);
        try {
            final TableWriter.Row w = writer.newRow(timestampAdapter.getTimestamp(dbcs));
            for (int i = 0; i < valuesLength; i++) {
                dbcs = values.getQuick(i);
                if (i == timestampIndex || dbcs.length() == 0) {
                    continue;
                }
                if (onField(line, dbcs, w, i)) {
                    return;
                }
            }
            w.append();
            writtenLineCount++;
            checkUncommittedRowCount();
        } catch (Exception e) {
            logError(line, timestampIndex, dbcs);
        }
    }

    private void parseData(long lo, long hi, SecurityContext securityContext) {
        parse(lo, hi, Integer.MAX_VALUE);
    }

    private void parseJsonMetadata(long lo, long hi, SecurityContext securityContext) throws TextException {
        try {
            jsonLexer.parse(lo, hi, schemaV1Parser);
        } catch (JsonException e) {
            throw TextException.$(e.getFlyweightMessage());
        }
    }

    @FunctionalInterface
    protected interface ParserMethod {
        void parse(long lo, long hi, SecurityContext securityContext) throws TextException;
    }

    private class TableStructureAdapter implements TableStructure {
        private ObjList<CharSequence> columnNames;
        private ObjList<TypeAdapter> columnTypes;

        @Override
        public int getColumnCount() {
            return columnTypes.size();
        }

        @Override
        public CharSequence getColumnName(int columnIndex) {
            return columnNames.getQuick(columnIndex);
        }

        @Override
        public int getColumnType(int columnIndex) {
            return columnTypes.getQuick(columnIndex).getType();
        }

        @Override
        public int getIndexBlockCapacity(int columnIndex) {
            return cairoConfiguration.getIndexValueBlockSize();
        }

        @Override
        public int getMaxUncommittedRows() {
            return maxUncommittedRows > -1 && PartitionBy.isPartitioned(partitionBy) ? maxUncommittedRows : cairoConfiguration.getMaxUncommittedRows();
        }

        @Override
        public long getO3MaxLag() {
            return o3MaxLag > -1 && PartitionBy.isPartitioned(partitionBy) ? o3MaxLag : cairoConfiguration.getO3MaxLag();
        }

        @Override
        public int getPartitionBy() {
            return partitionBy;
        }

        @Override
        public boolean getSymbolCacheFlag(int columnIndex) {
            return cairoConfiguration.getDefaultSymbolCacheFlag();
        }

        @Override
        public int getSymbolCapacity(int columnIndex) {
            return cairoConfiguration.getDefaultSymbolCapacity();
        }

        @Override
        public CharSequence getTableName() {
            return tableName;
        }

        @Override
        public int getTimestampIndex() {
            return timestampIndex;
        }

        @Override
        public boolean isDedupKey(int columnIndex) {
            return false;
        }

        @Override
        public boolean isIndexed(int columnIndex) {
            return columnTypes.getQuick(columnIndex).isIndexed();
        }

        @Override
        public boolean isSequential(int columnIndex) {
            return false;
        }

        @Override
        public boolean isWalEnabled() {
            return walTable && PartitionBy.isPartitioned(partitionBy) && !Chars.isBlank(tableTimestampColumnName);
        }

        TableStructureAdapter of(ObjList<CharSequence> columnNames, ObjList<TypeAdapter> columnTypes) throws TextException {
            this.columnNames = columnNames;
            this.columnTypes = columnTypes;

            if (schemaTimestampColumnName == null && designatedTimestampColumnName == null) {
                timestampIndex = NO_INDEX;
            } else if (schemaTimestampColumnName != null) {
                timestampIndex = columnNames.indexOf(schemaTimestampColumnName);
                if (timestampIndex == NO_INDEX) {
                    throw TextException.$("invalid timestamp column '").put(schemaTimestampColumnName).put('\'');
                }
            } else {
                timestampIndex = columnNames.indexOf(designatedTimestampColumnName);
                if (timestampIndex == NO_INDEX) {
                    // columns in the imported file may not have headers, then use writer timestamp index
                    timestampIndex = designatedTimestampIndex;
                }
            }

            if (timestampIndex != NO_INDEX) {
                final TypeAdapter timestampAdapter = columnTypes.getQuick(timestampIndex);
                final int typeTag = ColumnType.tagOf(timestampAdapter.getType());
                if ((typeTag != ColumnType.LONG && typeTag != ColumnType.TIMESTAMP) || timestampAdapter == BadTimestampAdapter.INSTANCE) {
                    throw TextException.$("not a timestamp '").put(schemaTimestampColumnName).put('\'');
                }
            }
            return this;
        }
    }
}<|MERGE_RESOLUTION|>--- conflicted
+++ resolved
@@ -33,17 +33,14 @@
 import io.questdb.cutlass.json.JsonLexer;
 import io.questdb.cutlass.text.schema2.Column;
 import io.questdb.cutlass.text.schema2.SchemaV2;
+import io.questdb.cutlass.text.schema2.SchemaV2Parser;
 import io.questdb.cutlass.text.types.*;
 import io.questdb.log.Log;
 import io.questdb.log.LogFactory;
 import io.questdb.log.LogRecord;
 import io.questdb.std.*;
 import io.questdb.std.datetime.DateFormat;
-import io.questdb.std.str.DirectByteCharSequence;
-import io.questdb.std.str.DirectCharSink;
-import io.questdb.std.str.Path;
-import io.questdb.std.str.Utf8Sequence;
-import io.questdb.std.str.Utf8s;
+import io.questdb.std.str.*;
 import org.jetbrains.annotations.NotNull;
 import org.jetbrains.annotations.Nullable;
 
@@ -55,6 +52,9 @@
     public static final int LOAD_DATA = 2;
     public static final int LOAD_JSON_METADATA = 0;
     public static final int NO_INDEX = -1;
+    private static final int CHECK_COLUMN_COUNT_DIVERGED = 1;
+    private static final int CHECK_COLUMN_TYPE_MISMATCH = 2;
+    private static final int CHECK_OK = 0;
     private static final Log LOG = LogFactory.getLog(TextLoader.class);
     private static final String WRITER_LOCK_REASON = "textLoader";
     private final CairoConfiguration cairoConfiguration;
@@ -62,12 +62,19 @@
     private final MemoryMARW ddlMem = Vm.getMARWInstance();
     private final CairoEngine engine;
     private final JsonLexer jsonLexer;
+    private final ObjList<CsvColumnMapping> mappingColumns = new ObjList<>();
+    // indexes of CSV columns that are explicitly typed and their types do not match
+    // types of table column names
+    private final IntList mistypedCsvColumnIndexes = new IntList();
     private final ObjectPool<OtherToTimestampAdapter> otherToTimestampAdapterPool = new ObjectPool<>(OtherToTimestampAdapter::new, 4);
     private final ObjList<ParserMethod> parseMethods = new ObjList<>();
     private final Path path = new Path(255, MemoryTag.NATIVE_SQL_COMPILER);
     private final IntList remapIndex = new IntList();
     private final SchemaV2 schema = new SchemaV2();
     private final SchemaV1Parser schemaV1Parser;
+    private final SchemaV2Parser schemaV2Parser;
+    private final ObjList<CharSequence> tableColumnNamesNotInSchema = new ObjList<>();
+    private final LowerCaseCharSequenceHashSet tableColumnNamesNotInSchemaSet = new LowerCaseCharSequenceHashSet();
     private final TableStructureAdapter tableStructureAdapter = new TableStructureAdapter();
     private final int textAnalysisMaxLines;
     private final TextConfiguration textConfiguration;
@@ -75,12 +82,26 @@
     private final TextStructureAnalyser textStructureAnalyser;
     private final TextLexerWrapper tlw;
     private final TypeManager typeManager;
+    // indexes of csv columns, which types did not match table column types
+    private final IntList typeMismatchCsvColumnIndexes = new IntList();
+    // indexes of CSV columns that could not have been mapped to the table columns
+    private final IntList unmappedCsvColumnIndexes = new IntList();
+    // We are looking for CSV columns that are not mapped at all, or
+    // mapped to non-existing table columns. This list will contain
+    // column indexes in the CSV schema that we could not map to the
+    // table column names
+    private final IntList unmappedSchemaColumnIndexes = new IntList();
+    // list of table column indexes that have not been mapped in schema
+    private final IntList unmappedTableColumnIndexes = new IntList();
+
     private final DirectCharSink utf8Sink;
     private int atomicity;
     private byte columnDelimiter = -1;
     private CharSequence designatedTimestampColumnName;
     private int designatedTimestampIndex;
     private boolean forceHeaders = false;
+    // flag marking when table writer acquisition failed, used to skip repeating prior actions on retry to avoid e.g. duplicating columns
+    private boolean getWriterFailed = false;
     private boolean ignoreEverything = false;
     private AbstractTextLexer lexer;
     private int maxUncommittedRows = -1;
@@ -89,12 +110,14 @@
     private boolean overwriteTable;
     private int partitionBy;
     private CharSequence schemaTimestampColumnName;
+    private int schemaVersion;
     private boolean skipLinesWithExtraValues = true;
     private int state;
     private CharSequence tableName;
     private CharSequence tableTimestampColumnName;
     private ObjList<TypeAdapter> tableTypeAdapters;
     private TimestampAdapter timestampAdapter;
+    // index of designated timestamp column in the csv
     private int timestampIndex = NO_INDEX;
     private boolean walTable;
     private int warnings;
@@ -113,6 +136,8 @@
         jsonLexer = new JsonLexer(textConfiguration.getJsonCacheSize(), textConfiguration.getJsonCacheLimit());
         textStructureAnalyser = new TextStructureAnalyser(typeManager, textConfiguration, schema);
         schemaV1Parser = new SchemaV1Parser(textConfiguration, typeManager);
+        schemaV2Parser = new SchemaV2Parser(textConfiguration, typeManager);
+        schemaV2Parser.withSchema(schema);
         textAnalysisMaxLines = textConfiguration.getTextAnalysisMaxLines();
         textDelimiterScanner = new TextDelimiterScanner(textConfiguration);
         parseMethods.extendAndSet(LOAD_JSON_METADATA, this::parseJsonMetadata);
@@ -142,6 +167,7 @@
             lexer = null;
         }
         schemaV1Parser.clear();
+        schemaV2Parser.clear();
         textStructureAnalyser.clear();
         jsonLexer.clear();
         forceHeaders = false;
@@ -150,6 +176,24 @@
         timestampAdapter = null;
         skipLinesWithExtraValues = true;
         ignoreEverything = false;
+
+        unmappedSchemaColumnIndexes.clear();
+        unmappedTableColumnIndexes.clear();
+        unmappedCsvColumnIndexes.clear();
+        mistypedCsvColumnIndexes.clear();
+        schema.clear();
+        tableColumnNamesNotInSchema.clear();
+        tableColumnNamesNotInSchemaSet.clear();
+        //tableColumnNamesAmbiguouslyReferencedFromSchema.clear();
+        typeMismatchCsvColumnIndexes.clear();
+        mappingColumns.clear();
+        schemaVersion = 1;
+        getWriterFailed = false;
+    }
+
+    public void clearSchemas() {
+        schemaV1Parser.clear();
+        schema.clear();
     }
 
     @Override
@@ -159,6 +203,7 @@
         Misc.free(tlw);
         Misc.free(textStructureAnalyser);
         Misc.free(schemaV1Parser);
+        Misc.free(schemaV2Parser);
         Misc.free(jsonLexer);
         Misc.free(path);
         Misc.free(textDelimiterScanner);
@@ -182,49 +227,32 @@
     }
 
     public void configureDestination(
-<<<<<<< HEAD
-            CharSequence tableName,
+            @NotNull Utf8Sequence tableName,
             boolean walTable,
             boolean overwrite,
             int atomicity,
             int partitionBy,
-            CharSequence timestampColumnName,
-            CharSequence timestampFormat
+            @Nullable Utf8Sequence timestampColumnName,
+            @Nullable Utf8Sequence timestampFormat
     ) {
-        this.tableName = tableName;
+        final String tableNameUtf16 = Utf8s.toString(tableName);
+        final String timestampColumnUtf16 = Utf8s.toString(timestampColumnName);
+        final String timestampFormatUtf16 = Utf8s.toString(timestampFormat);
+
+        this.tableName = tableNameUtf16;
         this.walTable = walTable;
         this.overwriteTable = overwrite;
         this.atomicity = atomicity;
         this.partitionBy = partitionBy;
-        this.schemaTimestampColumnName = timestampColumnName;
-        this.textDelimiterScanner.setTableName(tableName);
-        this.schemaV1Parser.setTableName(tableName);
-        this.tableTimestampColumnName = timestampColumnName;
-        this.schema.clear();
-        if (timestampFormat != null) {
-            DateFormat dateFormat = typeManager.getInputFormatConfiguration().getTimestampFormatFactory().get(timestampFormat);
-            this.timestampAdapter = (TimestampAdapter) typeManager.nextTimestampAdapter(
-                    Chars.toString(timestampFormat),
-=======
-            @NotNull Utf8Sequence tableName,
-            boolean overwrite,
-            int atomicity,
-            int partitionBy,
-            @Nullable Utf8Sequence timestampColumn,
-            @Nullable Utf8Sequence timestampFormat
-    ) {
-        final String tableNameUtf16 = Utf8s.toString(tableName);
-        final String timestampColumnUtf16 = Utf8s.toString(timestampColumn);
-        final String timestampFormatUtf16 = Utf8s.toString(timestampFormat);
-        textWriter.of(tableNameUtf16, overwrite, atomicity, partitionBy, timestampColumnUtf16);
-        this.tableName = tableNameUtf16;
+        this.schemaTimestampColumnName = timestampColumnUtf16;
         this.textDelimiterScanner.setTableName(tableNameUtf16);
-        this.textMetadataParser.setTableName(tableNameUtf16);
-        this.timestampColumn = timestampColumnUtf16;
+        this.schemaV1Parser.setTableName(tableNameUtf16);
+        this.tableTimestampColumnName = timestampColumnUtf16;
+        //this.schema.clear();//TODO: schema is normally parsed before data section!
         if (timestampFormat != null) {
             DateFormat dateFormat = typeManager.getInputFormatConfiguration().getTimestampFormatFactory().get(timestampFormatUtf16);
             this.timestampAdapter = (TimestampAdapter) typeManager.nextTimestampAdapter(
->>>>>>> 39abc30b
+                    Chars.toString(timestampFormatUtf16),
                     false,
                     dateFormat,
                     textConfiguration.getDefaultDateLocale()
@@ -253,6 +281,10 @@
         return lexer != null ? lexer.getErrorCount() : 0;
     }
 
+    public ObjList<CsvColumnMapping> getMappingColumns() {
+        return mappingColumns;
+    }
+
     public int getMaxUncommittedRows() {
         return maxUncommittedRows;
     }
@@ -273,6 +305,10 @@
         return partitionBy;
     }
 
+    public SchemaV2 getSchema() {
+        return schema;
+    }
+
     public int getState() {
         return state;
     }
@@ -287,6 +323,10 @@
 
     public CharSequence getTimestampCol() {
         return designatedTimestampColumnName;
+    }
+
+    public IntList getUnmappedSchemaColumnIndexes() {
+        return unmappedSchemaColumnIndexes;
     }
 
     public int getWarnings() {
@@ -344,6 +384,10 @@
 
     public void setO3MaxLag(long o3MaxLag) {
         this.o3MaxLag = o3MaxLag;
+    }
+
+    public void setSchemaVersion(int version) {
+        this.schemaVersion = version;
     }
 
     public void setSkipLinesWithExtraValues(boolean skipLinesWithExtraValues) {
@@ -379,6 +423,16 @@
         }
     }
 
+    private static int getColumnCount(TableRecordMetadata metadata) {
+        int count = 0;
+        for (int i = 0, n = metadata.getColumnCount(); i < n; i++) {
+            if (!metadata.getColumnMetadata(i).isDeleted()) {
+                count++;
+            }
+        }
+        return count;
+    }
+
     private void analyseTextStructure(long lo, long hi, SecurityContext securityContext) throws TextException {
         if (columnDelimiter > 0) {
             setDelimiter(columnDelimiter);
@@ -386,86 +440,108 @@
             setDelimiter(textDelimiterScanner.scan(lo, hi));
         }
 
-        if (tableTimestampColumnName != null && timestampAdapter != null) {
+        if (tableTimestampColumnName != null &&
+                timestampAdapter != null &&
+                !getWriterFailed) {
             schema.addColumn(tableTimestampColumnName, ColumnType.TIMESTAMP, timestampAdapter);
         }
 
         final ObjList<CharSequence> columnNames = schemaV1Parser.getColumnNames();
         final ObjList<TypeAdapter> columnTypes = schemaV1Parser.getColumnTypes();
 
-        final int n = columnNames.size();
-        assert n == columnTypes.size();
-        for (int i = 0; i < n; i++) {
-            TypeAdapter columnType = columnTypes.getQuick(i);
-            schema.addColumn(columnNames.getQuick(i), columnType.getType(), columnType);
+        // add data from legacy schema v1 if client sent it
+        final int columnNamesSize = columnNames.size();
+        assert columnNamesSize == columnTypes.size();
+
+        if (schemaVersion != 2 && !getWriterFailed) {
+            for (int i = 0; i < columnNamesSize; i++) {
+                TypeAdapter columnType = columnTypes.getQuick(i);
+                schema.addColumn(columnNames.getQuick(i), columnType.getType(), columnType);
+            }
         }
 
         TableToken tableToken = engine.getTableTokenIfExists(tableName);
         final int tableStatus = engine.getTableStatus(path, tableToken);
 
-        // csv column count on the final pass, it should be the same value as csvColumnCount unless
-        // there is a bug
+        // csv column count on the final pass, it should be the same value as csvColumnCount unless there is a bug
         int finalPassCsvColumnCount;
-        // indexes of csv columns, which types did not match table column types
-        final IntList typeMismatchCsvColumnIndexes = new IntList();
 
         if (tableStatus == TableUtils.TABLE_EXISTS && !overwriteTable) {
             securityContext.authorizeInsert(tableToken);
-            writer = engine.getTableWriterAPI(tableToken, WRITER_LOCK_REASON);
+            try {
+                writer = engine.getTableWriterAPI(tableToken, WRITER_LOCK_REASON);
+            } catch (Throwable t) {
+                getWriterFailed = true;
+                throw t;
+            }
+            designatedTimestampIndex = writer.getMetadata().getTimestampIndex();
+            designatedTimestampColumnName = getDesignatedTimestampColumnName(writer.getMetadata());
+
+            if (schemaTimestampColumnName != null &&
+                    !Chars.equalsNc(schemaTimestampColumnName, designatedTimestampColumnName)) {
+                warnings |= TextLoadWarning.TIMESTAMP_MISMATCH;
+            }
+            int tablePartitionBy = TableUtils.getPartitionBy(writer.getMetadata(), engine);
+            if (PartitionBy.isPartitioned(partitionBy) && partitionBy != tablePartitionBy) {
+                warnings |= TextLoadWarning.PARTITION_TYPE_MISMATCH;
+            }
+            partitionBy = tablePartitionBy;
+
+            //TODO: refactor
+            if ((o3MaxLag > -1 || maxUncommittedRows > -1)) {
+                LOG.info().$("cannot update metadata attributes o3MaxLag and maxUncommittedRows when the table exists and parameter overwrite is false").$();
+            }
+            if (PartitionBy.isPartitioned(partitionBy)) {
+                // We want to limit memory consumption during the import, so make sure
+                // to use table's maxUncommittedRows and o3MaxLag if they're not set.
+                if (o3MaxLag == -1 && !writer.getMetadata().isWalEnabled()) {
+                    o3MaxLag = TableUtils.getO3MaxLag(writer.getMetadata(), engine);
+                    LOG.info().$("using table's o3MaxLag ").$(o3MaxLag).$(", table=").utf8(tableName).$();
+                }
+                if (maxUncommittedRows == -1) {
+                    maxUncommittedRows = TableUtils.getMaxUncommittedRows(writer.getMetadata(), engine);
+                    LOG.info().$("using table's maxUncommittedRows ").$(maxUncommittedRows).$(", table=").utf8(tableName).$();
+                }
+            }
 
             // validate table schema JSON that is supplied to us
             // to ensure we have no ambiguities as to mapping columns from CSV to the
             // table and also their types
-            ObjList<CharSequence> tableColumnNamesNotInSchema = new ObjList<>();
-            LowerCaseCharSequenceHashSet tableColumnNamesNotInSchemaSet = new LowerCaseCharSequenceHashSet();
-            ObjList<CharSequence> tableColumnNamesAmbiguouslyReferencedFromSchema = new ObjList<>();
-
             final TableRecordMetadata existingTableMetadata = writer.getMetadata();
-            final int tableColumnCount = existingTableMetadata.getColumnCount();
-            // we are looking for unmapped or ambiguously mapped columns in the
-            // target table
+            final int tableColumnCount = getColumnCount(existingTableMetadata);
+
+            // we are looking for unmapped  columns in the target table
             for (int i = 0; i < tableColumnCount; i++) {
+                TableColumnMetadata columnMetadata = existingTableMetadata.getColumnMetadata(i);
+                if (columnMetadata.isDeleted()) {
+                    continue;
+                }
+
                 String tableColumnName = existingTableMetadata.getColumnName(i);
-
-                Column column = schema.getFileColumnNameToColumnMap().get(tableColumnName);
+                Column column = schema.getTableColumnNameToColumnMap().get(tableColumnName);
                 if (column == null) {
-                    column = schema.getTableColumnNameToColumnMap().get(tableColumnName);
+                    column = schema.getFileColumnNameToColumnMap().get(tableColumnName);
                     if (column == null) {
                         tableColumnNamesNotInSchema.add(tableColumnName);
                         tableColumnNamesNotInSchemaSet.add(tableColumnName);
-                    }
-                } else {
-                    Column otherColumn = schema.getTableColumnNameToColumnMap().get(tableColumnName);
-                    if (otherColumn != null && otherColumn != column) {
-                        tableColumnNamesAmbiguouslyReferencedFromSchema.add(tableColumnName);
-                    }
-                }
-            }
-
-            // We are looking for CSV columns that are not mapped at all, or
-            // mapped to non-existing table columns. This list will contain
-            // column indexes in the CSV schema that we could not map to the
-            // table column names
-            IntList unmappedSchemaColumnIndexes = new IntList();
-
-            // indexes of CSV columns that could not have been mapped to the table columns
-            IntList unmappedCsvColumnIndexes = new IntList();
-
-            // indexes of CSV columns that are explicitly typed and their types do not match
-            // types of table column names
-            IntList mistypedCsvColumnIndexes = new IntList();
+                        unmappedTableColumnIndexes.add(i);
+                    }
+                }
+            }
 
             // schema column list may not define CSV columns fully, it could:
             // 1. define all columns
             // 2. define fewer number of columns that CSV has
             // 3. define greater number of columns that CSV has
-            final ObjList<Column> csvColumnList = schema.getColumnList();
-            for (int i = 0, m = csvColumnList.size(); i < m; i++) {
-                Column column = csvColumnList.get(i);
-                CharSequence tableColumnName = column.getFileColumnName();
-                int tableColumnIndex = -1;
-                // this is CSV header column name, it may match table column name exactly
-
+            // at this point we don't have csv header names yet and can't validate with file column index
+            final ObjList<Column> schemaColumnList = schema.getColumnList();
+            for (int i = 0, m = schemaColumnList.size(); i < m; i++) {
+                Column column = schemaColumnList.get(i);
+                CharSequence fileColumnName = column.getFileColumnName();
+                CharSequence tableColumnName = column.getTableColumnName();
+                int tableColumnIndex;
+
+                // new v2 schema allows user to specify table column name
                 if (tableColumnName != null) {
                     tableColumnIndex = existingTableMetadata.getColumnIndexQuiet(tableColumnName);
                     if (tableColumnIndex == -1) {
@@ -473,23 +549,25 @@
                         // assuming user is providing explicit mapping
                         tableColumnName = null;
                     }
+                } else {
+                    // either v1 schema that doesn't allow setting target column name or user didn't provide it, so we use file column name instead
+                    if (fileColumnName != null) {
+                        tableColumnIndex = existingTableMetadata.getColumnIndexQuiet(fileColumnName);
+                        if (tableColumnIndex == -1) {
+                            // zero out column name that did not match anything in the table
+                            // assuming user is providing explicit mapping
+                            tableColumnName = null;
+                        } else {
+                            tableColumnName = existingTableMetadata.getColumnName(tableColumnIndex);
+                        }
+                    } else {
+                        // no csv or table column name provided
+                        tableColumnName = null;
+                    }
                 }
 
                 if (tableColumnName == null) {
-                    // csv could be missing the header, in which case
-                    // csv column must be explicitly mapped to table column
-                    tableColumnName = column.getTableColumnName();
-
-                    if (tableColumnName == null) {
-                        unmappedSchemaColumnIndexes.add(i);
-                        continue;
-                    }
-
-
-                    tableColumnIndex = existingTableMetadata.getColumnIndexQuiet(tableColumnName);
-                    if (tableColumnIndex == -1) {
-                        unmappedSchemaColumnIndexes.add(i);
-                    }
+                    unmappedSchemaColumnIndexes.add(i);
                 }
             }
 
@@ -506,6 +584,8 @@
             boolean csvHeaderPresent = textStructureAnalyser.hasHeader();
             restart(csvHeaderPresent);
 
+            final ObjList<CharSequence> tableColumnNames = new ObjList<>();
+
             // Technically we cannot import data when we find ambiguously mapped columns. However, to provide
             // better diagnostics we will analyse the CSV header regardless
             final int csvColumnCount;
@@ -520,37 +600,44 @@
                 for (int i = 0; i < csvColumnCount; i++) {
                     final CharSequence headerName = csvHeaderNames.getQuick(i);
                     final CharSequence tableColumnName;
-                    final int csvColumnType;
+                    //final int csvColumnType;
 
                     Column column = schema.getFileColumnNameToColumnMap().get(headerName);
                     if (column != null) {
                         tableColumnName = column.getTableOrFileColumnName();
-                        csvColumnType = column.getColumnType();
+                        //csvColumnType = column.getColumnType();
                     } else {
                         column = schema.getFileColumnIndexToColumnMap().get(i);
                         if (column != null) {
                             tableColumnName = column.getTableOrFileColumnName();
-                            csvColumnType = column.getColumnType();
+                            //csvColumnType = column.getColumnType();
                         } else {
                             tableColumnName = headerName;
                             // column type is undefined
-                            csvColumnType = -1;
+                            //csvColumnType = -1;
                         }
+                    }
+
+                    tableColumnNames.add(tableColumnName);
+
+                    if (column != null && column.isFileColumnIgnore()) {
+                        // ignore column during mapping
+                        requiredColumnTypes.add(-1);
+                        remapIndex.setQuick(i, -1);
+                        continue;
                     }
 
                     if (tableColumnName == null) {
                         unmappedCsvColumnIndexes.add(i);
                         // user did not map this colum, we will determine column type on the server
-                        // even though we're not importing this file. We are helping user to map
-                        // the column.
+                        // even though we're not importing this file. We are helping user to map the column.
                         requiredColumnTypes.add(ColumnType.TYPES_SIZE);
                     } else {
-                        int tableColumnIndex = existingTableMetadata.getColumnIndexQuiet(headerName);
+                        int tableColumnIndex = existingTableMetadata.getColumnIndexQuiet(tableColumnName);
                         if (tableColumnIndex != -1) {
+                            // implicit csv -> table column mapping was found
+                            unmappedTableColumnIndexes.remove(tableColumnIndex);
                             int tableColumnType = existingTableMetadata.getColumnType(tableColumnIndex);
-                            if (csvColumnType != -1 && csvColumnType != tableColumnType) {
-                                mistypedCsvColumnIndexes.add(i);
-                            }
                             requiredColumnTypes.add(tableColumnType);
                             remapIndex.setQuick(i, existingTableMetadata.getWriterIndex(tableColumnIndex));
                         } else {
@@ -573,9 +660,21 @@
                         // auto-detect the type
                         requiredColumnTypes.add(ColumnType.TYPES_SIZE);
                         unmappedCsvColumnIndexes.add(i);
+                        tableColumnNames.add(null);
                     } else {
+                        if (column.isFileColumnIgnore()) {
+                            // ignore detection and insert default value
+                            requiredColumnTypes.add(-1);
+                            remapIndex.setQuick(i, -1);
+                        }
+
                         CharSequence tableColumnName = column.getTableOrFileColumnName();
-                        int tableColumnIndex = existingTableMetadata.getColumnIndexQuiet(tableColumnName);
+                        tableColumnNames.add(tableColumnName);
+                        int tableColumnIndex = -1;
+                        if (tableColumnName != null) {
+                            tableColumnIndex = existingTableMetadata.getColumnIndexQuiet(tableColumnName);
+                        }
+
                         if (tableColumnIndex == -1) {
                             requiredColumnTypes.add(ColumnType.TYPES_SIZE);
                             unmappedCsvColumnIndexes.add(i);
@@ -598,69 +697,136 @@
 
             if (
                     unmappedSchemaColumnIndexes.size() == 0
-                            && tableColumnNamesAmbiguouslyReferencedFromSchema.size() == 0
+                            //&& tableColumnNamesAmbiguouslyReferencedFromSchema.size() == 0
                             && unmappedCsvColumnIndexes.size() == 0
                             && mistypedCsvColumnIndexes.size() == 0
-                            && csvColumnCount == tableColumnCount
+                            && unmappedTableColumnIndexes.size() == 0
+                //TODO: rework condition because csv column count doesn't need to equl table column count
+                // final mapping should be at least as big as
+                //&& csvColumnCount == tableColumnCount
             ) {
                 // This is where we are going to attempt file import. Our mapping has to be
                 // perfect and unambiguous. We are using structure analyser's types only to
-                // collect formatters. Otherwise, column types must match exactly\
-
+                // collect formatters. Otherwise, column types must match exactly.
                 ObjList<TypeAdapter> csvColumnTypes = textStructureAnalyser.getColumnTypes();
                 finalPassCsvColumnCount = csvColumnTypes.size();
+
                 // There is small chance that we could not find formatter for the give type
                 // or perhaps due to a bug, structure analyser deviated from the prescribed
                 // column types. We must validate the types we're going to use for the import
-
-                int checkStatus = 0; // CHECK_OK
+                int checkStatus = CHECK_OK;
 
                 if (finalPassCsvColumnCount != csvColumnCount) {
-                    checkStatus = 1; // CHECK_COLUMN_COUNT_DIVERGED
-                }
-
-                if (checkStatus == 0) {
+                    checkStatus = CHECK_COLUMN_COUNT_DIVERGED;
+                }
+
+                if (checkStatus == CHECK_OK) {
                     for (int i = 0; i < csvColumnCount; i++) {
                         final TypeAdapter typeAdapter = csvColumnTypes.getQuick(i);
                         final int requiredColumnType = requiredColumnTypes.getColumnType(i);
                         if (requiredColumnType != ColumnType.TYPES_SIZE && typeAdapter.getType() != requiredColumnType) {
-                            checkStatus = 2;
+                            // accept mismatches caused by limitations of type analysis
+                            if (requiredColumnType == ColumnType.SYMBOL && typeAdapter.getType() == ColumnType.STRING) {
+                                csvColumnTypes.setQuick(i, typeManager.nextSymbolAdapter(existingTableMetadata.isColumnIndexed(remapIndex.getQuick(i))));
+                                continue;
+                            } else if (requiredColumnType == ColumnType.BINARY) {
+                                throw CairoException.nonCritical().put("cannot import text into BINARY column [index=").put(i).put(']');
+                            }
+
+                            /* else if (requiredColumnType == ColumnType.TIMESTAMP) {
+                                //TODO: add epoch millis, micros and nanos formats and require user to set it explicitly
+                                /*if (typeAdapter instanceof TimestampCompatibleAdapter) {
+                                    csvColumnTypes.setQuick(i, otherToTimestampAdapterPool.next().of((TimestampCompatibleAdapter) typeAdapter));
+                                    continue;
+                                }
+                            }*/
+
+                            checkStatus = CHECK_COLUMN_TYPE_MISMATCH;
                             typeMismatchCsvColumnIndexes.add(i);
                         }
                     }
                 }
 
-                // todo: if CSV has fewer columns than the table, the schema must have explicit "insert NULL" attribute for those columns
-                // todo: if CSV has greater number of columns than the table, the schema must have "ignore" attribute
-
-                if (checkStatus == 0) {
+                if (checkStatus == CHECK_OK) {
                     tableTypeAdapters = csvColumnTypes;
-                    timestampIndex = existingTableMetadata.getTimestampIndex();
-                    if (
-                            timestampIndex != NO_INDEX
-                                    && timestampAdapter == null
-                                    && ColumnType.isTimestamp(this.tableTypeAdapters.getQuick(timestampIndex).getType())
+                    int tableTimestampIndex = existingTableMetadata.getTimestampIndex();
+                    if (tableTimestampIndex == -1) {
+                        timestampIndex = NO_INDEX;
+                    } else {
+                        timestampIndex = remapIndex.indexOf(tableTimestampIndex);
+                        if (timestampIndex < 0) {
+                            timestampIndex = NO_INDEX;
+                        }
+                    }
+
+                    if (tableTimestampIndex > -1 && timestampIndex == -1) {
+                        throw CairoException.nonCritical().put("designated timestamp column missing");
+                    }
+
+                    if (timestampIndex != NO_INDEX
+                            && timestampAdapter == null
+                            && ColumnType.isTimestamp(this.tableTypeAdapters.getQuick(timestampIndex).getType())
                     ) {
                         this.timestampAdapter = (TimestampAdapter) this.tableTypeAdapters.getQuick(timestampIndex);
                     }
 
+                    updateMapping(csvHeaderPresent, tableColumnNames, existingTableMetadata);
+
+                    // when metadata is set, text output displays import stats
+                    metadata = GenericRecordMetadata.copyDense(writer.getMetadata());
                     parse(lo, hi, Integer.MAX_VALUE);
                     state = LOAD_DATA;
                 } else {
-                    // todo: produce JSON error
+                    updateMapping(csvHeaderPresent, tableColumnNames, existingTableMetadata);
+
+                    if (checkStatus == CHECK_COLUMN_COUNT_DIVERGED) {
+                        throw CairoException.nonCritical().put("column number mismatch");
+                    } else if (checkStatus == CHECK_COLUMN_TYPE_MISMATCH) {
+                        throw CairoException.nonCritical().put("column type mismatch");
+                    }
                 }
             } else {
-                // there are unmapped columns
-                // todo: produce response json
-                throw CairoException.nonCritical()
-                        .put("bonzaiii2 [textColumnCount=").put(0)
-                        .put(", tableColumnCount=").put(existingTableMetadata.getColumnCount())
-                        .put(", table=").put(tableName)
-                        .put(']');
+                updateMapping(csvHeaderPresent, tableColumnNames, existingTableMetadata);
+
+                CairoException exception = CairoException.nonCritical().put("mapping error(s) [");
+                boolean isFirst = true;
+
+                if (unmappedSchemaColumnIndexes.size() > 0) {
+                    isFirst = false;
+                    exception.put("unmapped schema column(s)");
+                }
+
+                if (unmappedCsvColumnIndexes.size() > 0) {
+                    if (!isFirst) {
+                        exception.put(",");
+                    }
+                    isFirst = false;
+                    exception.put("unmapped csv column(s)");
+
+                }
+
+                if (mistypedCsvColumnIndexes.size() > 0) {
+                    if (!isFirst) {
+                        exception.put(",");
+                    }
+                    isFirst = false;
+                    exception.put("mistyped csv columns");
+                }
+
+                if (unmappedTableColumnIndexes.size() > 0) {
+                    if (!isFirst) {
+                        exception.put(",");
+                    }
+                    exception.put("unmapped table column(s)");
+                }
+
+                exception.put(']');
+                throw exception;
             }
         } else {
             // we are importing into a new table, there are no required column types
             // we're merging auto-detected column names and types with those provided in the schema
+
             ArrayColumnTypes requiredColumnTypes = new ArrayColumnTypes();
             textStructureAnalyser.of(getTableName(), forceHeaders, requiredColumnTypes);
             parse(lo, hi, textAnalysisMaxLines, textStructureAnalyser);
@@ -672,6 +838,22 @@
             final ObjList<CharSequence> tableColumnNames = new ObjList<>();
             final ObjList<CharSequence> csvHeaderNames = textStructureAnalyser.getColumnNames();
             final int csvColumnCount = csvHeaderNames.size();
+
+            // validate schema against detected list of columns
+            // don't check mapping if target table doesn't exist or is going to be overwritten
+            /*
+            final ObjList<Column> schemaColumnList = schema.getColumnList();
+            for (int i = 0, m = schemaColumnList.size(); i < m; i++) {
+                Column column = schemaColumnList.get(i);
+                CharSequence fileColumnName = column.getFileColumnName();
+                int fileColumnIndex = column.getFileColumnIndex();
+
+                // if file column name or fileColumnIndex is specified, it has to match csv
+                if ((fileColumnName != null && !csvHeaderNames.contains(fileColumnName))
+                        || (fileColumnIndex > -1 && fileColumnIndex >= csvColumnCount)) {
+                    unmappedSchemaColumnIndexes.add(i);
+                }
+            }*/
 
             if (csvHeaderPresent) {
                 // When CSV header present we could merge schema using column names
@@ -712,12 +894,16 @@
                     }
                 }
             } else {
-                // when header is not present we can look up column names by
-                // csv column indexes
+                // when header is not present we can look up column names by csv column indexes
+                // TODO: should we still support synthetic column names with schema v1 ?
                 for (int i = 0; i < csvColumnCount; i++) {
                     Column column = schema.getFileColumnIndexToColumnMap().get(i);
-                    if (column != null && column.getTableColumnName() != null) {
-                        tableColumnNames.add(column.getFileColumnName());
+                    if (column != null) {
+                        if (column.getTableColumnName() != null) {
+                            tableColumnNames.add(column.getTableColumnName());
+                        } else {
+                            tableColumnNames.add(csvHeaderNames.getQuick(i));
+                        }
                         if (column.getColumnType() != -1) {
                             requiredColumnTypes.add(column.getColumnType());
                         } else {
@@ -728,7 +914,6 @@
                         requiredColumnTypes.add(ColumnType.TYPES_SIZE);
                     }
                 }
-
             }
 
             // re-run analysis using the required column types, specified in the schema
@@ -741,28 +926,47 @@
 
             ObjList<TypeAdapter> csvColumnTypes = textStructureAnalyser.getColumnTypes();
             finalPassCsvColumnCount = csvColumnTypes.size();
+
             // There is small chance that we could not find formatter for the give type
             // or perhaps due to a bug, structure analyser deviated from the prescribed
             // column types. We must validate the types we're going to use for the import
 
-            int checkStatus = 0; // CHECK_OK
-
+            /*
+            if (unmappedSchemaColumnIndexes.size() > 0) {
+                updateMapping(csvHeaderPresent, tableColumnNames, null);
+                throw CairoException.nonCritical().put("unmapped schema column(s)");
+            }*/
+
+            int checkStatus = CHECK_OK;
             if (finalPassCsvColumnCount != csvColumnCount) {
-                checkStatus = 1; // CHECK_COLUMN_COUNT_DIVERGED
-            }
-
-            if (checkStatus == 0) {
+                checkStatus = CHECK_COLUMN_COUNT_DIVERGED;
+            }
+
+            if (checkStatus == CHECK_OK) {
                 for (int i = 0; i < csvColumnCount; i++) {
                     final TypeAdapter typeAdapter = csvColumnTypes.getQuick(i);
                     final int requiredType = requiredColumnTypes.getColumnType(i);
+
+                    // accept mismatches caused by limitations of type analysis
+                    if (requiredType == ColumnType.SYMBOL && typeAdapter.getType() == ColumnType.STRING) {
+                        csvColumnTypes.setQuick(i, typeManager.nextSymbolAdapter(false));
+                        continue;
+                    }
+
                     if (requiredType != ColumnType.TYPES_SIZE && typeAdapter.getType() != requiredType) {
-                        checkStatus = 2;
+                        checkStatus = CHECK_COLUMN_TYPE_MISMATCH;
                         typeMismatchCsvColumnIndexes.add(i);
                     }
                 }
             }
 
-            if (checkStatus == 0) {
+            //TODO: should schema override list of columns if parser can't detect the structure ?
+            if (csvColumnCount == 0) {
+                throw CairoException.nonCritical().put("cannot determine text structure");
+            }
+
+            if (checkStatus == CHECK_OK) {
+                boolean tableRecreated = false;
                 // we can create table now and try importing
                 switch (tableStatus) {
                     case TableUtils.TABLE_DOES_NOT_EXIST:
@@ -778,12 +982,32 @@
                         tableToken = createTable(tableColumnNames, csvColumnTypes, securityContext, path);
                         writer = engine.getTableWriterAPI(tableToken, WRITER_LOCK_REASON);
                         metadata = GenericRecordMetadata.copyDense(writer.getMetadata());
+                        tableRecreated = true;
                         break;
                     default:
                         throw CairoException.nonCritical().put("name is reserved [table=").put(tableName).put(']');
                 }
 
-                columnErrorCounts.seed(writer.getMetadata().getColumnCount(), 0);
+                //TODO: refactor
+                if (!tableRecreated && (o3MaxLag > -1 || maxUncommittedRows > -1)) {
+                    LOG.info().$("cannot update metadata attributes o3MaxLag and maxUncommittedRows when the table exists and parameter overwrite is false").$();
+                }
+                if (PartitionBy.isPartitioned(partitionBy)) {
+                    // We want to limit memory consumption during the import, so make sure
+                    // to use table's maxUncommittedRows and o3MaxLag if they're not set.
+                    if (o3MaxLag == -1 && !writer.getMetadata().isWalEnabled()) {
+                        o3MaxLag = TableUtils.getO3MaxLag(writer.getMetadata(), engine);
+                        LOG.info().$("using table's o3MaxLag ").$(o3MaxLag).$(", table=").utf8(tableName).$();
+                    }
+                    if (maxUncommittedRows == -1) {
+                        maxUncommittedRows = TableUtils.getMaxUncommittedRows(writer.getMetadata(), engine);
+                        LOG.info().$("using table's maxUncommittedRows ").$(maxUncommittedRows).$(", table=").utf8(tableName).$();
+                    }
+                }
+
+                updateMapping(csvHeaderPresent, tableColumnNames, writer.getMetadata());
+
+                columnErrorCounts.seed(getColumnCount(writer.getMetadata()), 0);
                 if (
                         timestampIndex != NO_INDEX
                                 && timestampAdapter == null
@@ -794,6 +1018,14 @@
 
                 parse(lo, hi, Integer.MAX_VALUE);
                 state = LOAD_DATA;
+            } else {
+                updateMapping(csvHeaderPresent, tableColumnNames, null);
+
+                if (checkStatus == CHECK_COLUMN_COUNT_DIVERGED) {
+                    throw CairoException.nonCritical().put("column number mismatch");
+                } else if (checkStatus == CHECK_COLUMN_TYPE_MISMATCH) {
+                    throw CairoException.nonCritical().put("column type mismatch");
+                }
             }
         }
 
@@ -973,9 +1205,9 @@
         this.metadata = metadata;
     }
 
-    private void logError(long line, int i, DirectByteCharSequence dbcs) {
+    private void logError(long line, int i, DirectUtf8Sequence dus) {
         LogRecord logRecord = LOG.error().$("type syntax [type=").$(ColumnType.nameOf(tableTypeAdapters.getQuick(i).getType())).$("]\n\t");
-        logRecord.$('[').$(line).$(':').$(i).$("] -> ").$(dbcs).$();
+        logRecord.$('[').$(line).$(':').$(i).$("] -> ").$(dus).$();
         columnErrorCounts.increment(i);
     }
 
@@ -987,12 +1219,12 @@
                 .$(']').$();
     }
 
-    private boolean onField(long line, DirectByteCharSequence dbcs, TableWriter.Row w, int i) {
+    private boolean onField(long line, DirectUtf8Sequence dus, TableWriter.Row w, int i) {
         try {
             final int tableIndex = remapIndex.size() > 0 ? remapIndex.get(i) : i;
-            tableTypeAdapters.getQuick(i).write(w, tableIndex, dbcs);
+            tableTypeAdapters.getQuick(i).write(w, tableIndex, dus);
         } catch (Exception ignore) {
-            logError(line, i, dbcs);
+            logError(line, i, dus);
             switch (atomicity) {
                 case Atomicity.SKIP_ALL:
                     writer.rollback();
@@ -1008,30 +1240,30 @@
         return false;
     }
 
-    private void onFieldsNonPartitioned(long line, ObjList<DirectByteCharSequence> values, int valuesLength) {
+    private void onFieldsNonPartitioned(long line, ObjList<DirectUtf8String> values, int valuesLength) {
         final TableWriter.Row w = writer.newRow();
         for (int i = 0; i < valuesLength; i++) {
-            final DirectByteCharSequence dbcs = values.getQuick(i);
-            if (dbcs.length() == 0) {
+            final DirectUtf8String dus = values.getQuick(i);
+            if (dus.size() == 0) {
                 continue;
             }
-            if (onField(line, dbcs, w, i)) return;
+            if (onField(line, dus, w, i)) return;
         }
         w.append();
         writtenLineCount++;
     }
 
-    private void onFieldsPartitioned(long line, ObjList<DirectByteCharSequence> values, int valuesLength) {
+    private void onFieldsPartitioned(long line, ObjList<DirectUtf8String> values, int valuesLength) {
         final int timestampIndex = this.timestampIndex;
-        DirectByteCharSequence dbcs = values.getQuick(timestampIndex);
+        DirectUtf8String dus = values.getQuick(timestampIndex);
         try {
-            final TableWriter.Row w = writer.newRow(timestampAdapter.getTimestamp(dbcs));
+            final TableWriter.Row w = writer.newRow(timestampAdapter.getTimestamp(dus));
             for (int i = 0; i < valuesLength; i++) {
-                dbcs = values.getQuick(i);
-                if (i == timestampIndex || dbcs.length() == 0) {
+                dus = values.getQuick(i);
+                if (i == timestampIndex || dus.size() == 0) {
                     continue;
                 }
-                if (onField(line, dbcs, w, i)) {
+                if (onField(line, dus, w, i)) {
                     return;
                 }
             }
@@ -1039,7 +1271,7 @@
             writtenLineCount++;
             checkUncommittedRowCount();
         } catch (Exception e) {
-            logError(line, timestampIndex, dbcs);
+            logError(line, timestampIndex, dus);
         }
     }
 
@@ -1049,15 +1281,226 @@
 
     private void parseJsonMetadata(long lo, long hi, SecurityContext securityContext) throws TextException {
         try {
-            jsonLexer.parse(lo, hi, schemaV1Parser);
-        } catch (JsonException e) {
-            throw TextException.$(e.getFlyweightMessage());
-        }
+            if (schemaVersion == 2) {
+                jsonLexer.parse(lo, hi, schemaV2Parser);
+            } else {
+                jsonLexer.parse(lo, hi, schemaV1Parser);
+            }
+        } catch (JsonException e1) {
+            throw TextException.$("[").put(e1.getPosition()).put("] ").put(e1.getFlyweightMessage());
+        }
+    }
+
+    // change existing mapping to make it as compatible with source file and target table as possible
+    private void updateMapping(boolean csvHeaderPresent, ObjList<CharSequence> tableColumnNames, TableRecordMetadata tableMetadata) {
+        // if header is missing input columns receive synthetic f_idx names so the number of headers should match that in file
+        final ObjList<CharSequence> csvHeaderNames = textStructureAnalyser.getColumnNames();
+        ObjList<TypeAdapter> csvColumnTypes = textStructureAnalyser.getColumnTypes();
+
+        // TODO: update schema instead of creating new columns to show: csv columns and unmapped schema and table columns
+        // prepare column mapping based on csv file content, not schema sent by user
+        mappingColumns.clear();
+        for (int i = 0, n = csvHeaderNames.size(); i < n; i++) {
+            CsvColumnMapping column = new CsvColumnMapping();
+            column.csvColumnIndex = i;
+            column.csvColumnName = csvHeaderPresent ? csvHeaderNames.getQuick(i) : null;
+            column.csvColumnAdapter = csvColumnTypes.getQuick(i);
+
+            if (!unmappedCsvColumnIndexes.contains(i)) {
+                column.tableColumnName = tableColumnNames.get(i);
+                if (tableMetadata != null) {
+                    int tableColumnIndex = tableMetadata.getColumnIndexQuiet(column.tableColumnName);
+                    if (tableColumnIndex > -1) {
+                        column.tableColumnType = tableMetadata.getColumnType(tableColumnIndex);
+                    }
+                }
+                // tableColumnType defaults to -1
+                column.errors = 0;
+            } else {
+                column.tableColumnName = null;
+                column.tableColumnType = -1;
+                column.errors |= CsvColumnMapping.STATUS_UNMAPPED;
+            }
+
+            column.errors |= mistypedCsvColumnIndexes.contains(i) || typeMismatchCsvColumnIndexes.contains(i) ? CsvColumnMapping.STATUS_MISTYPED : 0;
+
+            Column schemaColumn;
+            if (csvHeaderPresent && column.csvColumnName != null) {
+                schemaColumn = schema.getFileColumnNameToColumnMap().get(column.csvColumnName);
+            } else {
+                schemaColumn = schema.getFileColumnIndexToColumnMap().get(column.csvColumnIndex);
+            }
+
+            if (schemaColumn != null && schemaColumn.isFileColumnIgnore()) {
+                column.csvColumnIgnore = true;
+            }
+
+            mappingColumns.add(column);
+        }
+
+        // add unmapped table columns (these need to be added to schema properly, e.g. with 'insert null'  ) )
+        if (unmappedTableColumnIndexes.size() > 0) {
+            for (int i = 0, n = unmappedTableColumnIndexes.size(); i < n; i++) {
+                int tableColumnIdx = unmappedTableColumnIndexes.getQuick(i);
+                TableColumnMetadata column = tableMetadata.getColumnMetadata(tableColumnIdx);
+
+                CsvColumnMapping csvColumn = new CsvColumnMapping();
+                csvColumn.csvColumnIndex = -1;
+                csvColumn.tableColumnName = column.getName();
+                csvColumn.tableColumnType = column.getType();
+                csvColumn.errors = CsvColumnMapping.STATUS_UNMAPPED;
+
+                mappingColumns.add(csvColumn);
+            }
+        }
+
+        LOG.debug().$("mapping ").$(mappingColumns).$();
     }
 
     @FunctionalInterface
     protected interface ParserMethod {
         void parse(long lo, long hi, SecurityContext securityContext) throws TextException;
+    }
+
+    // TODO: merge with schema column
+    public static class CsvColumnMapping implements Sinkable {
+
+        static final int STATUS_IGNORED = 4;//not really an error
+        static final int STATUS_MAX_EXP = 1;
+        static final int STATUS_MISTYPED = 2;
+        static final int STATUS_UNMAPPED = 1;
+        private static final IntObjHashMap<String> typeNameMap = new IntObjHashMap<>();
+        TypeAdapter csvColumnAdapter;
+        boolean csvColumnIgnore;
+        int csvColumnIndex;
+        CharSequence csvColumnName;
+        int errors;
+        CharSequence tableColumnName;
+        int tableColumnType = -1;
+        boolean tableInsertNull;
+
+        public void errorsToSink(@NotNull CharSinkBase<?> sink) {
+            if (errors != 0) {
+                boolean isFirst = true;
+                for (int exp = 0; exp <= STATUS_MAX_EXP; exp++) {
+                    int error = 1 << exp;
+                    if ((errors & error) != 0) {
+                        if (!isFirst) {
+                            sink.put(',');
+                        }
+                        isFirst = false;
+
+                        sink.put(nameOf(error));
+                    }
+                }
+            } else {
+                sink.put("OK");
+            }
+        }
+
+        public TypeAdapter getCsvColumnAdapter() {
+            return csvColumnAdapter;
+        }
+
+        public int getCsvColumnIndex() {
+            return csvColumnIndex;
+        }
+
+        public CharSequence getCsvColumnName() {
+            return csvColumnName;
+        }
+
+        public int getErrors() {
+            return errors;
+        }
+
+        public CharSequence getTableColumnName() {
+            return tableColumnName;
+        }
+
+        public int getTableColumnType() {
+            return tableColumnType;
+        }
+
+        public void toJson(CharSinkBase<?> sink) {
+            sink.putAscii('{');
+            sink.putAscii("\"file_column_name\":\"").put(csvColumnName).putAscii("\",");
+            sink.putAscii("\"file_column_index\":").put(csvColumnIndex).putAscii(',');
+            sink.putAscii("\"file_column_ignore\":").put(csvColumnIgnore).putAscii(',');
+            sink.putAscii("\"column_type\":\"").putAscii(ColumnType.nameOf(csvColumnAdapter.getType())).putAscii("\",");
+            sink.putAscii("\"table_column_name\":\"").put(tableColumnName).putAscii("\",");
+            sink.putAscii("\"insert_null\":\"").put(tableInsertNull).putAscii("\",");
+            sink.putAscii("\"formats\":").putAscii('[');
+            csvColumnAdapter.toSink(sink);
+            sink.putAscii(']');
+            sink.putAscii('}');
+        }
+
+        @Override
+        public void toSink(@NotNull CharSinkBase<?> sink) {
+            boolean isFirst = true;
+            sink.putAscii('[');
+            if (csvColumnIndex > -1) {
+                sink.putAscii("csvIndex=").put(csvColumnIndex);
+                isFirst = false;
+            }
+
+            if (csvColumnName != null) {
+                if (!isFirst) {
+                    sink.putAscii(',');
+                }
+                isFirst = false;
+                sink.putAscii("csvColumnName=").put(csvColumnName);
+            }
+
+            if (csvColumnAdapter != null) {
+                if (!isFirst) {
+                    sink.putAscii(',');
+                }
+                isFirst = false;
+                sink.putAscii("csvColumnType=").putAscii(ColumnType.nameOf(csvColumnAdapter.getType()));
+            }
+
+            if (tableColumnName != null) {
+                if (!isFirst) {
+                    sink.putAscii(',');
+                }
+                isFirst = false;
+                sink.putAscii(",tableColumnName=").put(tableColumnName);
+            }
+
+            if (tableColumnType > -1) {
+                if (!isFirst) {
+                    sink.putAscii(',');
+                }
+                isFirst = false;
+                sink.putAscii(",tableColumnType=").putAscii(ColumnType.nameOf(tableColumnType));
+            }
+
+            if (errors != 0) {
+                if (!isFirst) {
+                    sink.putAscii(',');
+                }
+                sink.putAscii("errors=");
+                errorsToSink(sink);
+            }
+
+            sink.put(']');
+        }
+
+        static CharSequence nameOf(int errorType) {
+            final int index = typeNameMap.keyIndex(errorType);
+            if (index > -1) {
+                return "unknown";
+            }
+            return typeNameMap.valueAtQuick(index);
+        }
+
+        static {
+            typeNameMap.put(STATUS_IGNORED, "IGNORED");
+            typeNameMap.put(STATUS_MISTYPED, "MISTYPED");
+            typeNameMap.put(STATUS_UNMAPPED, "UNMAPPED");
+        }
     }
 
     private class TableStructureAdapter implements TableStructure {
