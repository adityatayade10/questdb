/*******************************************************************************
 *     ___                  _   ____  ____
 *    / _ \ _   _  ___  ___| |_|  _ \| __ )
 *   | | | | | | |/ _ \/ __| __| | | |  _ \
 *   | |_| | |_| |  __/\__ \ |_| |_| | |_) |
 *    \__\_\\__,_|\___||___/\__|____/|____/
 *
 *  Copyright (c) 2014-2019 Appsicle
 *  Copyright (c) 2019-2023 QuestDB
 *
 *  Licensed under the Apache License, Version 2.0 (the "License");
 *  you may not use this file except in compliance with the License.
 *  You may obtain a copy of the License at
 *
 *  http://www.apache.org/licenses/LICENSE-2.0
 *
 *  Unless required by applicable law or agreed to in writing, software
 *  distributed under the License is distributed on an "AS IS" BASIS,
 *  WITHOUT WARRANTIES OR CONDITIONS OF ANY KIND, either express or implied.
 *  See the License for the specific language governing permissions and
 *  limitations under the License.
 *
 ******************************************************************************/

package io.questdb.cutlass.http.client;

import io.questdb.HttpClientConfiguration;
import io.questdb.cutlass.http.HttpHeaderParser;
import io.questdb.log.Log;
import io.questdb.log.LogFactory;
import io.questdb.network.IOOperation;
import io.questdb.network.NetworkFacade;
import io.questdb.network.Socket;
import io.questdb.network.SocketFactory;
import io.questdb.std.*;
import io.questdb.std.datetime.microtime.MicrosecondClockImpl;
import io.questdb.std.str.*;
import org.jetbrains.annotations.NotNull;
import org.jetbrains.annotations.Nullable;

import java.net.HttpURLConnection;

import static io.questdb.cutlass.http.HttpConstants.*;

public abstract class HttpClient implements QuietCloseable {
    private static final String HEADER_CONTENT_LENGTH = "Content-Length: ";
    private static final String HTTP_NO_CONTENT = String.valueOf(HttpURLConnection.HTTP_NO_CONTENT);
    private static final Log LOG = LogFactory.getLog(HttpClient.class);
    protected final NetworkFacade nf;
    protected final Socket socket;
    private final int bufferSize;
    private final HttpClientCookieHandler cookieHandler;
    private final ObjectPool<DirectUtf8String> csPool = new ObjectPool<>(DirectUtf8String.FACTORY, 64);
    private final int defaultTimeout;
    private final Request request = new Request();
    private final Rnd rnd;
    private long bufHi;
    private long bufLo;
    private long contentStart = -1;
    private long ptr = bufLo;
    private ResponseHeaders responseHeaders;

    public HttpClient(HttpClientConfiguration configuration, SocketFactory socketFactory) {
        this.nf = configuration.getNetworkFacade();
        this.socket = socketFactory.newInstance(configuration.getNetworkFacade(), LOG);
        this.defaultTimeout = configuration.getTimeout();
        this.cookieHandler = configuration.getCookieHandlerFactory().getInstance();
        this.bufferSize = configuration.getBufferSize();
        this.bufLo = Unsafe.malloc(bufferSize, MemoryTag.NATIVE_DEFAULT);
        this.bufHi = bufLo + bufferSize;
        this.responseHeaders = new ResponseHeaders(bufLo, bufferSize, defaultTimeout, 4096, csPool);
        // random is used to generate multipart boundary
        this.rnd = new Rnd(NanosecondClockImpl.INSTANCE.getTicks(), MicrosecondClockImpl.INSTANCE.getTicks());
    }

    @Override
    public void close() {
        disconnect();
        if (bufLo != 0) {
            Unsafe.free(bufLo, bufferSize, MemoryTag.NATIVE_DEFAULT);
            bufLo = 0;
            bufHi = 0;
        }
        responseHeaders = Misc.free(responseHeaders);
    }

    public void disconnect() {
        socket.close();
    }

    public Request newRequest() {
        ptr = bufLo;
        contentStart = -1;
        request.contentLengthHeaderReserved = 0;
        // todo: init() ?
        request.state = Request.STATE_REQUEST;
        request.boundary = 0;
        return request;
    }

    private int die(int byteCount) {
        if (byteCount < 1) {
            throw new HttpClientException("peer disconnect [errno=").errno(nf.errno()).put(']');
        }
        return byteCount;
    }

<<<<<<< HEAD
=======
    private void checkCapacity(long capacity) {
        final long requiredSize = ptr - bufLo + capacity;
        if (requiredSize > bufferSize) {
            throw BufferOverflowException.INSTANCE;
        }
    }

>>>>>>> 802e00fb
    private int recvOrDie(long addr, int timeout) {
        return recvOrDie(addr, (int) (bufferSize - (addr - bufLo)), timeout);
    }

    private int recvOrDie(long lo, int len, int timeout) {
        ioWait(timeout, IOOperation.READ);
        return die(socket.recv(lo, len));
    }

    private int sendOrDie(long lo, int len, int timeout) {
        ioWait(timeout, IOOperation.WRITE);
        return die(socket.send(lo, len));
    }

    protected void dieWaiting(int n) {
        if (n == 1) {
            return;
        }

        if (n == 0) {
            throw new HttpClientException("timed out [errno=").put(nf.errno()).put(']');
        }

        throw new HttpClientException("queue error [errno=").put(nf.errno()).put(']');
    }

    protected abstract void ioWait(int timeout, int op);

    protected abstract void setupIoWait();

    public interface FormData extends CharSinkBase<Utf8Sink> {
    }

    public interface MultipartRequest {
        FormData formData(CharSequence name, @Nullable CharSequence fileName, @Nullable CharSequence contentType);

        default FormData formData(CharSequence fieldName, @Nullable CharSequence fileName) {
            return formData(fieldName, fileName, null);
        }

        default FormData formData(CharSequence fieldName) {
            return formData(fieldName, null);
        }

        Response send();
    }

    public interface Response {
        void await();

        void await(int timeout);

        ChunkedResponse getChunkedResponse();

        boolean isChunked();
    }

    private static class BinarySequenceAdapter implements BinarySequence, Mutable {
        private final Utf8StringSink baseSink = new Utf8StringSink();

        @Override
        public byte byteAt(long index) {
            return baseSink.byteAt((int) index);
        }

        @Override
        public void clear() {
            baseSink.clear();
        }

        @Override
        public long length() {
            return baseSink.size();
        }

        BinarySequenceAdapter colon() {
            baseSink.putAscii(':');
            return this;
        }

        BinarySequenceAdapter put(CharSequence value) {
            baseSink.put(value);
            return this;
        }
    }

    private class ChunkedResponseImpl extends AbstractChunkedResponse {
        public ChunkedResponseImpl(long bufLo, long bufHi, int defaultTimeout) {
            super(bufLo, bufHi, defaultTimeout);
        }

        @Override
        protected int recvOrDie(long bufLo, long bufHi, int timeout) {
            return HttpClient.this.recvOrDie(bufLo, timeout);
        }
    }

    private class FormDataImpl implements CharSinkBase<Utf8Sink>, FormData {
        @Override
        public Utf8Sink put(char c) {
            return request.put(c);
        }

        @Override
        public Utf8Sink put(CharSequence cs) {
            return request.put(cs);
        }
    }

    private class MultipartRequestImpl implements MultipartRequest {
        private final FormData formData = new FormDataImpl();

        @Override
        public FormData formData(CharSequence fieldName, @Nullable CharSequence fileName, @Nullable CharSequence contentType) {
            request.putEOL();
            request.putAscii("--").putAscii(Request.BOUNDARY_PREFIX).put(request.boundary);
            request.putEOL();
            request.putAscii("Content-Disposition: form-data; name=\"").put(fieldName).putAscii('\"');
            if (fileName != null) {
                request.putAscii("; filename=\"").put(fileName).putAscii('\"');
            }
            request.putEOL();
            if (contentType != null) {
                request.putAscii("Content-Type: ").put(contentType);
                request.putEOL();
            }

            request.putEOL();
            return formData;
        }

        @Override
        public Response send() {
            request.eol();
            request.put("--").put(Request.BOUNDARY_PREFIX).put(request.boundary).put("--");
            request.eol();
            return request.send();
        }
    }

    public class Request implements Utf8Sink {
        private static final String BOUNDARY_PREFIX = "---------------------------";
        private static final int STATE_CONTENT = 5;
        private static final int STATE_HEADER = 4;
        private static final int STATE_QUERY = 3;
        private static final int STATE_REQUEST = 0;
        private static final int STATE_URL = 1;
        private static final int STATE_URL_DONE = 2;
        private final MultipartRequestImpl multipartRequest = new MultipartRequestImpl();
        private BinarySequenceAdapter binarySequenceAdapter;
        private long boundary = 0;
        private int contentLengthHeaderReserved = 0;
        private int requestTimeout;
        private int state;
        private boolean urlEncode = false;

        public Request GET(CharSequence host, int port) {
            return GET(host, port, defaultTimeout);
        }

        public Request GET(CharSequence host, int port, int requestTimeout) {
            assert state == STATE_REQUEST;
            state = STATE_URL;
            connect(host, port);
            this.requestTimeout = requestTimeout;
            return put("GET ");
        }

        //TODO: check
        public Request GET() {
            assert state == STATE_REQUEST;
            state = STATE_URL;
            return put("GET ");
        }

        public Request POST(CharSequence host, int port) {
            return POST(host, port, defaultTimeout);
        }

        public Request POST(CharSequence host, int port, int requestTimeout) {
            assert state == STATE_REQUEST;
            state = STATE_URL;
            connect(host, port);
            this.requestTimeout = requestTimeout;
            return put("POST ");
        }

        //TODO: check
        public Request POST() {
            assert state == STATE_REQUEST;
            state = STATE_URL;
            return put("POST ");
        }

        public Request PUT() {
            assert state == STATE_REQUEST;
            state = STATE_URL;
            return put("PUT ");
        }

        public Request authBasic(CharSequence username, CharSequence password) {
            beforeHeader();
            putAsciiInternal("Authorization: Basic ");
            if (binarySequenceAdapter == null) {
                binarySequenceAdapter = new BinarySequenceAdapter();
            }
            binarySequenceAdapter.clear();
            binarySequenceAdapter.put(username).colon().put(password);
            Chars.base64Encode(binarySequenceAdapter, (int) binarySequenceAdapter.length(), this);
            eol();
            if (cookieHandler != null) {
                cookieHandler.setCookies(this, username);
            }
            return this;
        }

        public Request authToken(CharSequence username, CharSequence token) {
            beforeHeader();
            putAsciiInternal("Authorization: Token ");
            putAsciiInternal(token);
            eol();
            if (cookieHandler != null) {
                cookieHandler.setCookies(this, username);
            }
            return this;
        }

        public Request header(CharSequence name, CharSequence value) {
            beforeHeader();
            put(name).putAsciiInternal(": ").put(value);
            return eol();
        }

        public MultipartRequest multipart() {
            beforeHeader();
            this.boundary = rnd.nextPositiveLong();
            put("Content-Type").put(": ").put("multipart/form-data; boundary=").put(BOUNDARY_PREFIX).put(boundary);
            eol();
            return multipartRequest;
        }

        @Override
        public Request put(@Nullable Utf8Sequence us) {
            if (us != null) {
                int size = us.size();
<<<<<<< HEAD
                if (ptr + size >= bufHi) {
                    doSend(bufLo, ptr);
                }
=======
                checkCapacity(size);
>>>>>>> 802e00fb
                Utf8s.strCpy(us, size, ptr);
                ptr += size;
            }
            return this;
        }

        @Override
        public Request put(byte b) {
<<<<<<< HEAD
            if (ptr + 1 >= bufHi) {
                doSend(bufLo, ptr);
            }
=======
            checkCapacity(1);
>>>>>>> 802e00fb
            Unsafe.getUnsafe().putByte(ptr, b);
            ptr++;
            return this;
        }

        @Override
        public Request putUtf8(long lo, long hi) {
            final long size = hi - lo;
<<<<<<< HEAD
            if (ptr + size >= bufHi) {
                doSend(bufLo, ptr);
            }
=======
            checkCapacity(size);
>>>>>>> 802e00fb
            Vect.memcpy(ptr, lo, size);
            ptr += size;
            return this;
        }

        @Override
        public Request put(@Nullable CharSequence cs) {
            Utf8Sink.super.put(cs);
            return this;
        }

        @Override
        public Request put(char c) {
            Utf8Sink.super.put(c);
            return this;
        }

        @Override
        public Request putAscii(char c) {
            if (urlEncode) {
                putUrlEncoded(c);
            } else {
                putAsciiInternal(c);
            }
            return this;
        }

        @Override
        public Request putAscii(@Nullable CharSequence cs) {
            Utf8Sink.super.putAscii(cs);
            return this;
        }

        @Override
        public Request putAsciiQuoted(@NotNull CharSequence cs) {
            putAsciiInternal('\"').putAscii(cs).putAsciiInternal('\"');
            return this;
        }

        @Override
        public Request putQuoted(@NotNull CharSequence cs) {
            putAsciiInternal('\"').put(cs).putAsciiInternal('\"');
            return this;
        }

        public Request query(CharSequence name, CharSequence value) {
            assert state == STATE_URL_DONE || state == STATE_QUERY;
            if (state == STATE_URL_DONE) {
                putAsciiInternal('?');
            } else {
                putAsciiInternal('&');
            }
            state = STATE_QUERY;
            urlEncode = true;
            try {
                put(name).putAsciiInternal('=').put(value);
            } finally {
                urlEncode = false;
            }
            return this;
        }

        public Response send() {
            assert state == STATE_URL_DONE || state == STATE_QUERY || state == STATE_HEADER;

            if (state == STATE_URL_DONE || state == STATE_QUERY) {
                putAscii(" HTTP/1.1").putEOL();
            }

            putEOL();
            doSend(bufLo, ptr);
            responseHeaders.clear();
            return responseHeaders;
        }


        public ResponseHeaders send(CharSequence host, int port) {
            assert state == STATE_URL_DONE || state == STATE_QUERY || state == STATE_HEADER || state == STATE_CONTENT;
            //TODO: check
            if (socket.isClosed()) {
                connect(host, port);
            }

            if (state == STATE_URL_DONE || state == STATE_QUERY) {
                putAscii(" HTTP/1.1").putEOL();
            }

            if (contentStart > -1) {
                assert state == STATE_CONTENT;
                sendHeaderAndContent(Integer.MAX_VALUE);
            } else {
                eol();
                doSend(bufLo, ptr);
            }
            responseHeaders.clear();
            return responseHeaders;
        }

        public void sendPartialContent(CharSequence host, int port, int maxContentLen) {
            if (state != STATE_CONTENT || contentStart == -1) {
                throw new IllegalStateException("No content to send");
            }
            if (socket.isClosed()) {
                connect(host, port);
            }

            sendHeaderAndContent(maxContentLen);
        }

        public void setCookie(CharSequence name, CharSequence value) {
            beforeHeader();
            put(HEADER_COOKIE).putAscii(": ").put(name).putAscii(COOKIE_VALUE_SEPARATOR).put(value);
            eol();
        }

        public Request url(CharSequence url) {
            assert state == STATE_URL;
            state = STATE_URL_DONE;
            return put(url);
        }

        public Request withChunkedContent() {
            beforeHeader();

            header("Transfer-Encoding", "chunked");
            putEOL();

            contentLengthHeaderReserved = 0;
            contentStart = ptr;
            state = STATE_CONTENT;
            return this;
        }

        public Request withContent() {
            beforeHeader();

            putAscii(HEADER_CONTENT_LENGTH);
            contentLengthHeaderReserved = ((int) Math.log10(bufferSize) + 1) + 4; // length + 2 x EOL
<<<<<<< HEAD
            if (ptr + contentLengthHeaderReserved >= bufHi) {
                doSend(bufLo, ptr);
            }
=======
            checkCapacity(contentLengthHeaderReserved);
>>>>>>> 802e00fb
            ptr += contentLengthHeaderReserved;
            contentStart = ptr;
            state = STATE_CONTENT;
            return this;
        }

        private void beforeHeader() {
            assert state == STATE_QUERY || state == STATE_URL_DONE || state == STATE_HEADER;
            switch (state) {
                case STATE_QUERY:
                case STATE_URL_DONE:
                    put(" HTTP/1.1").eol();
                    state = STATE_HEADER;
                    break;
                case STATE_HEADER:
                    break;
                default:
                    eol();
                    break;

            }
        }

        private void connect(CharSequence host, int port) {
            if (socket.isClosed()) {
                int fd = nf.socketTcp(true);
                if (fd < 0) {
                    throw new HttpClientException("could not allocate a file descriptor").errno(nf.errno());
                }
                nf.configureKeepAlive(fd);
                long addrInfo = nf.getAddrInfo(host, port);
                if (addrInfo == -1) {
                    disconnect();
                    throw new HttpClientException("could not resolve host ").put("[host=").put(host).put("]");
                }
                if (nf.connectAddrInfo(fd, addrInfo) != 0) {
                    int errno = nf.errno();
                    disconnect();
                    nf.freeAddrInfo(addrInfo);
                    throw new HttpClientException("could not connect to host ").put("[host=").put(host).put(", port=").put(port).put(", errno=").put(errno).put(']');
                }
                nf.freeAddrInfo(addrInfo);
                socket.of(fd);
                setupIoWait();
            }
        }

        private void doSend(long lo, long hi) {
//            System.out.println("send()");
//            Net.dumpAscii(bufLo, (int) (ptr - bufLo));
            int len = (int) (hi - lo);
            if (len > 0) {
                long p = lo;
                do {
                    final int sent = sendOrDie(p, len, requestTimeout);
                    if (sent > 0) {
                        p += sent;
                        len -= sent;
                    }
                } while (len > 0);
                ptr = bufLo;//TODO: check ?
            }
        }

        private Request eol() {
            putEOL();
            return this;
        }

        private Request putAsciiInternal(char c) {
            Utf8Sink.super.putAscii(c);
            return this;
        }

        private Request putAsciiInternal(@Nullable CharSequence cs) {
            if (cs != null) {
                int l = cs.length();
                for (int i = 0; i < l; i++) {
                    Utf8Sink.super.putAscii(cs.charAt(i));
                }
            }
            return this;
        }

        private void putUrlEncoded(char c) {
            switch (c) {
                case ' ':
                    putAsciiInternal("%20");
                    break;
                case '!':
                    putAsciiInternal("%21");
                    break;
                case '"':
                    putAsciiInternal("%22");
                    break;
                case '#':
                    putAsciiInternal("%23");
                    break;
                case '$':
                    putAsciiInternal("%24");
                    break;
                case '%':
                    putAsciiInternal("%25");
                    break;
                case '&':
                    putAsciiInternal("%26");
                    break;
                case '\'':
                    putAsciiInternal("%27");
                    break;
                case '(':
                    putAsciiInternal("%28");
                    break;
                case ')':
                    putAsciiInternal("%29");
                    break;
                case '*':
                    putAsciiInternal("%2A");
                    break;
                case '+':
                    putAsciiInternal("%2B");
                    break;
                case ',':
                    putAsciiInternal("%2C");
                    break;
                case '-':
                    putAsciiInternal("%2D");
                    break;
                case '.':
                    putAsciiInternal("%2E");
                    break;
                case '/':
                    putAsciiInternal("%2F");
                    break;
                case ':':
                    putAsciiInternal("%3A");
                    break;
                case ';':
                    putAsciiInternal("%3B");
                    break;
                case '<':
                    putAsciiInternal("%3C");
                    break;
                case '=':
                    putAsciiInternal("%3D");
                    break;
                case '>':
                    putAsciiInternal("%3E");
                    break;
                case '?':
                    putAsciiInternal("%3F");
                    break;
                case '@':
                    putAsciiInternal("%40");
                    break;
                case '[':
                    putAsciiInternal("%5B");
                    break;
                case '\\':
                    putAsciiInternal("%5C");
                    break;
                case ']':
                    putAsciiInternal("%5D");
                    break;
                case '^':
                    putAsciiInternal("%5E");
                    break;
                case '_':
                    putAsciiInternal("%5F");
                    break;
                case '`':
                    putAsciiInternal("%60");
                    break;
                case '{':
                    putAsciiInternal("%7B");
                    break;
                case '|':
                    putAsciiInternal("%7C");
                    break;
                case '}':
                    putAsciiInternal("%7D");
                    break;
                default:
                    // there are symbols to escape, but those we do not tend to use at all
                    // https://www.w3schools.com/tags/ref_urlencode.ASP
                    putAsciiInternal(c);
                    break;
            }
        }

        private void sendHeaderAndContent(int maxContentLen) {
            final int contentLength = (int) (ptr - contentStart);

            // Add content bytes into the header.
            final long hi = ptr;
            final long headerHi;
            if (contentLengthHeaderReserved > 0) {
                ptr = contentStart - contentLengthHeaderReserved;
                put(contentLength);
                eol();
                eol();
                headerHi = ptr;
                assert headerHi < contentStart;
                ptr = hi;
            } else {
                headerHi = contentStart;
            }

            // Send header.
            doSend(bufLo, headerHi);

            // Send content.
            doSend(contentStart, contentStart + Math.min(hi - contentStart, maxContentLen));
        }
    }

    public class ResponseHeaders extends HttpHeaderParser implements Response {
        private final long bufLo;
        private final ChunkedResponseImpl chunkedResponse;
        private final int defaultTimeout;

        public ResponseHeaders(long respParserBufLo, int respParserBufSize, int defaultTimeout, int headerBufSize, ObjectPool<DirectUtf8String> pool) {
            super(headerBufSize, pool);
            this.bufLo = respParserBufLo;
            this.defaultTimeout = defaultTimeout;
            this.chunkedResponse = new ChunkedResponseImpl(respParserBufLo, respParserBufLo + respParserBufSize, defaultTimeout);
        }

        @Override
        public void await() {
            await(defaultTimeout);
        }

        @Override
        public void await(int timeout) {
            while (isIncomplete()) {
                final int len = recvOrDie(bufLo, timeout);
                if (len > 0) {
                    // dataLo & dataHi are boundaries of unprocessed data left in the buffer
                    chunkedResponse.begin(parse(bufLo, bufLo + len, false, true), bufLo + len);
                    final Utf8Sequence statusCode = getStatusCode();
                    if (statusCode != null && Utf8s.equalsNcAscii(HTTP_NO_CONTENT, getStatusCode())) {
                        incomplete = false;
                    }
                }
            }

            if (cookieHandler != null) {
                cookieHandler.processCookies(this);
            }
        }

        @Override
        public void clear() {
            csPool.clear();
            super.clear();
        }

        @Override
        public ChunkedResponse getChunkedResponse() {
            return chunkedResponse;
        }

        @Override
        public boolean isChunked() {
            if (isIncomplete()) {
                throw new HttpClientException("http response headers not yet received");
            }
            return Utf8s.equalsNcAscii("chunked", getHeader(HEADER_TRANSFER_ENCODING));
        }
    }
}<|MERGE_RESOLUTION|>--- conflicted
+++ resolved
@@ -26,6 +26,7 @@
 
 import io.questdb.HttpClientConfiguration;
 import io.questdb.cutlass.http.HttpHeaderParser;
+import io.questdb.cutlass.http.ex.BufferOverflowException;
 import io.questdb.log.Log;
 import io.questdb.log.LogFactory;
 import io.questdb.network.IOOperation;
@@ -105,8 +106,6 @@
         return byteCount;
     }
 
-<<<<<<< HEAD
-=======
     private void checkCapacity(long capacity) {
         final long requiredSize = ptr - bufLo + capacity;
         if (requiredSize > bufferSize) {
@@ -114,7 +113,6 @@
         }
     }
 
->>>>>>> 802e00fb
     private int recvOrDie(long addr, int timeout) {
         return recvOrDie(addr, (int) (bufferSize - (addr - bufLo)), timeout);
     }
@@ -360,13 +358,9 @@
         public Request put(@Nullable Utf8Sequence us) {
             if (us != null) {
                 int size = us.size();
-<<<<<<< HEAD
                 if (ptr + size >= bufHi) {
                     doSend(bufLo, ptr);
                 }
-=======
-                checkCapacity(size);
->>>>>>> 802e00fb
                 Utf8s.strCpy(us, size, ptr);
                 ptr += size;
             }
@@ -375,13 +369,9 @@
 
         @Override
         public Request put(byte b) {
-<<<<<<< HEAD
             if (ptr + 1 >= bufHi) {
                 doSend(bufLo, ptr);
             }
-=======
-            checkCapacity(1);
->>>>>>> 802e00fb
             Unsafe.getUnsafe().putByte(ptr, b);
             ptr++;
             return this;
@@ -390,13 +380,9 @@
         @Override
         public Request putUtf8(long lo, long hi) {
             final long size = hi - lo;
-<<<<<<< HEAD
             if (ptr + size >= bufHi) {
                 doSend(bufLo, ptr);
             }
-=======
-            checkCapacity(size);
->>>>>>> 802e00fb
             Vect.memcpy(ptr, lo, size);
             ptr += size;
             return this;
@@ -535,13 +521,9 @@
 
             putAscii(HEADER_CONTENT_LENGTH);
             contentLengthHeaderReserved = ((int) Math.log10(bufferSize) + 1) + 4; // length + 2 x EOL
-<<<<<<< HEAD
             if (ptr + contentLengthHeaderReserved >= bufHi) {
                 doSend(bufLo, ptr);
             }
-=======
-            checkCapacity(contentLengthHeaderReserved);
->>>>>>> 802e00fb
             ptr += contentLengthHeaderReserved;
             contentStart = ptr;
             state = STATE_CONTENT;
