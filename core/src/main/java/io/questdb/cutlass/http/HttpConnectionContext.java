/*******************************************************************************
 *     ___                  _   ____  ____
 *    / _ \ _   _  ___  ___| |_|  _ \| __ )
 *   | | | | | | |/ _ \/ __| __| | | |  _ \
 *   | |_| | |_| |  __/\__ \ |_| |_| | |_) |
 *    \__\_\\__,_|\___||___/\__|____/|____/
 *
 *  Copyright (c) 2014-2019 Appsicle
 *  Copyright (c) 2019-2023 QuestDB
 *
 *  Licensed under the Apache License, Version 2.0 (the "License");
 *  you may not use this file except in compliance with the License.
 *  You may obtain a copy of the License at
 *
 *  http://www.apache.org/licenses/LICENSE-2.0
 *
 *  Unless required by applicable law or agreed to in writing, software
 *  distributed under the License is distributed on an "AS IS" BASIS,
 *  WITHOUT WARRANTIES OR CONDITIONS OF ANY KIND, either express or implied.
 *  See the License for the specific language governing permissions and
 *  limitations under the License.
 *
 ******************************************************************************/

package io.questdb.cutlass.http;

import io.questdb.Metrics;
import io.questdb.cairo.CairoException;
import io.questdb.cairo.SecurityContext;
import io.questdb.cairo.security.DenyAllSecurityContext;
import io.questdb.cairo.security.SecurityContextFactory;
import io.questdb.cairo.sql.RecordCursorFactory;
import io.questdb.cutlass.http.ex.NotEnoughLinesException;
import io.questdb.cutlass.http.ex.RetryOperationException;
import io.questdb.cutlass.http.ex.TooFewBytesReceivedException;
import io.questdb.log.Log;
import io.questdb.log.LogFactory;
import io.questdb.network.*;
import io.questdb.std.*;
import io.questdb.std.str.DirectUtf8String;
import io.questdb.std.str.StdoutSink;
import io.questdb.std.str.Utf8Sequence;
import io.questdb.std.str.Utf8s;
import org.jetbrains.annotations.NotNull;
import org.jetbrains.annotations.TestOnly;

import static io.questdb.cutlass.http.HttpConstants.HEADER_CONTENT_ACCEPT_ENCODING;
import static io.questdb.cutlass.http.HttpConstants.HEADER_TRANSFER_ENCODING;
import static io.questdb.cutlass.http.processors.TextImportProcessor.CONTENT_TYPE_TEXT;
import static io.questdb.network.IODispatcher.*;
import static io.questdb.network.Net.SHUT_WR;
import static java.net.HttpURLConnection.*;

public class HttpConnectionContext extends IOContext<HttpConnectionContext> implements Locality, Retry {
    private static final Log LOG = LogFactory.getLog(HttpConnectionContext.class);
    private final HttpAuthenticator authenticator;
    private final ChunkedContentParser chunkedContentParser = new ChunkedContentParser();
    private final HttpContextConfiguration configuration;
    private final HttpCookieHandler cookieHandler;
    private final ObjectPool<DirectUtf8String> csPool;
    private final boolean dumpNetworkTraffic;
    private final int forceFragmentationReceiveChunkSize;
    private final HttpHeaderParser headerParser;
    private final LocalValueMap localValueMap = new LocalValueMap();
    private final Metrics metrics;
    private final HttpHeaderParser multipartContentHeaderParser;
    private final HttpMultipartContentParser multipartContentParser;
    private final MultipartParserState multipartParserState = new MultipartParserState();
    private final NetworkFacade nf;
    private final int recvBufferSize;
    private final RejectProcessor rejectProcessor = new RejectProcessor();
    private final HttpResponseSink responseSink;
    private final RetryAttemptAttributes retryAttemptAttributes = new RetryAttemptAttributes();
    private final RescheduleContext retryRescheduleContext = retry -> {
        LOG.info().$("Retry is requested after successful writer allocation. Retry will be re-scheduled [thread=").$(Thread.currentThread().getId()).I$();
        throw RetryOperationException.INSTANCE;
    };
    private final AssociativeCache<RecordCursorFactory> selectCache;
    private int nCompletedRequests;
    private boolean pendingRetry = false;
    private int receivedBytes;
    private long recvBuffer;
    private long recvPos;
    private HttpRequestProcessor resumeProcessor = null;
    private SecurityContext securityContext;
    private SuspendEvent suspendEvent;
    private long totalBytesSent;
    private long totalReceived;

    @TestOnly
    public HttpConnectionContext(HttpMinServerConfiguration configuration, Metrics metrics, SocketFactory socketFactory) {
        this(configuration, metrics, socketFactory, DefaultHttpCookieHandler.INSTANCE, DefaultHttpHeaderParserFactory.INSTANCE);
    }

    public HttpConnectionContext(
            HttpMinServerConfiguration configuration,
            Metrics metrics,
            SocketFactory socketFactory,
            HttpCookieHandler cookieHandler,
            HttpHeaderParserFactory headerParserFactory
    ) {
        super(
                socketFactory,
                configuration.getHttpContextConfiguration().getNetworkFacade(),
                LOG,
                metrics.jsonQuery().connectionCountGauge()
        );
        final HttpContextConfiguration contextConfiguration = configuration.getHttpContextConfiguration();
        this.configuration = contextConfiguration;
        this.cookieHandler = cookieHandler;
        this.nf = contextConfiguration.getNetworkFacade();
        this.csPool = new ObjectPool<>(DirectUtf8String.FACTORY, contextConfiguration.getConnectionStringPoolCapacity());
        this.headerParser = headerParserFactory.newParser(contextConfiguration.getRequestHeaderBufferSize(), csPool);
        this.multipartContentHeaderParser = new HttpHeaderParser(contextConfiguration.getMultipartHeaderBufferSize(), csPool);
        this.multipartContentParser = new HttpMultipartContentParser(multipartContentHeaderParser);
        this.responseSink = new HttpResponseSink(contextConfiguration);
        this.recvBufferSize = contextConfiguration.getRecvBufferSize();
        this.dumpNetworkTraffic = contextConfiguration.getDumpNetworkTraffic();
        // This is default behaviour until the security context is overridden with correct principal.
        this.securityContext = DenyAllSecurityContext.INSTANCE;
        this.metrics = metrics;
        this.authenticator = contextConfiguration.getFactoryProvider().getHttpAuthenticatorFactory().getHttpAuthenticator();
        this.forceFragmentationReceiveChunkSize = configuration.getHttpContextConfiguration().getForceRecvFragmentationChunkSize();

        if (configuration instanceof HttpServerConfiguration) {
            final HttpServerConfiguration serverConfiguration = (HttpServerConfiguration) configuration;
            final boolean enableQueryCache = serverConfiguration.isQueryCacheEnabled();
            final int blockCount = enableQueryCache ? serverConfiguration.getQueryCacheBlockCount() : 1;
            final int rowCount = enableQueryCache ? serverConfiguration.getQueryCacheRowCount() : 1;
            this.selectCache = new AssociativeCache<>(
                    blockCount,
                    rowCount,
                    metrics.jsonQuery().cachedQueriesGauge(),
                    metrics.jsonQuery().cacheHitCounter(),
                    metrics.jsonQuery().cacheMissCounter()
            );
        } else {
            // Min server doesn't need select cache, so we use no-op settings.
            this.selectCache = new AssociativeCache<>(1, 1);
        }
    }

    @Override
    public void clear() {
        LOG.debug().$("clear [fd=").$(getFd()).I$();
        super.clear();
        reset();
        if (this.pendingRetry) {
            LOG.error().$("reused context with retry pending").$();
        }
        this.pendingRetry = false;
        this.recvBuffer = Unsafe.free(recvBuffer, recvBufferSize, MemoryTag.NATIVE_HTTP_CONN);
        this.localValueMap.disconnect();
    }

    @Override
    public void clearSuspendEvent() {
        suspendEvent = Misc.free(suspendEvent);
    }

    @Override
    public void close() {
        final int fd = getFd();
        LOG.debug().$("close [fd=").$(fd).I$();
        super.close();
        if (this.pendingRetry) {
            this.pendingRetry = false;
            LOG.info().$("closed context with retry pending [fd=").$(getFd()).I$();
        }
        this.nCompletedRequests = 0;
        this.totalBytesSent = 0;
        this.csPool.clear();
        this.multipartContentParser.close();
        this.multipartContentHeaderParser.close();
        this.headerParser.close();
        this.localValueMap.close();
        this.recvBuffer = Unsafe.free(recvBuffer, recvBufferSize, MemoryTag.NATIVE_HTTP_CONN);
        this.responseSink.close();
        this.receivedBytes = 0;
        this.securityContext = DenyAllSecurityContext.INSTANCE;
        this.authenticator.close();
        Misc.free(selectCache);
        LOG.debug().$("closed [fd=").$(fd).I$();
    }

    @Override
    public void fail(HttpRequestProcessorSelector selector, HttpException e) throws PeerIsSlowToReadException, ServerDisconnectException, PeerDisconnectedException {
        LOG.info().$("failed to retry query [fd=").$(getFd()).I$();
        HttpRequestProcessor processor = getHttpRequestProcessor(selector);
        retryFailed(processor, e);
    }

    @Override
    public RetryAttemptAttributes getAttemptDetails() {
        return retryAttemptAttributes;
    }

    public HttpChunkedResponse getChunkedResponse() {
        return responseSink.getChunkedResponse();
    }

    public HttpCookieHandler getCookieHandler() {
        return cookieHandler;
    }

    public long getLastRequestBytesSent() {
        return responseSink.getTotalBytesSent();
    }

    @Override
    public LocalValueMap getMap() {
        return localValueMap;
    }

    public Metrics getMetrics() {
        return metrics;
    }

    public int getNCompletedRequests() {
        return nCompletedRequests;
    }

    public HttpRawSocket getRawResponseSocket() {
        return responseSink.getRawSocket();
    }

    public HttpRequestHeader getRequestHeader() {
        return headerParser;
    }

    public HttpResponseHeader getResponseHeader() {
        return responseSink.getHeader();
    }

    public SecurityContext getSecurityContext() {
        return securityContext;
    }

    public AssociativeCache<RecordCursorFactory> getSelectCache() {
        return selectCache;
    }

    @Override
    public SuspendEvent getSuspendEvent() {
        return suspendEvent;
    }

    public long getTotalBytesSent() {
        return totalBytesSent;
    }

    public boolean handleClientOperation(int operation, HttpRequestProcessorSelector selector, RescheduleContext rescheduleContext)
            throws HeartBeatException, PeerIsSlowToReadException, ServerDisconnectException, PeerIsSlowToWriteException
    {
        boolean keepGoing;
        switch (operation) {
            case IOOperation.READ:
                keepGoing = handleClientRecv(selector, rescheduleContext);
                break;
            case IOOperation.WRITE:
                keepGoing = handleClientSend();
                break;
            case IOOperation.HEARTBEAT:
                throw registerDispatcherHeartBeat();
            default:
                throw registerDispatcherDisconnect(DISCONNECT_REASON_UNKNOWN_OPERATION);
        }

        boolean useful = keepGoing;
        if (keepGoing) {
            if (configuration.getServerKeepAlive()) {
                do {
                    keepGoing = handleClientRecv(selector, rescheduleContext);
                } while (keepGoing);
            } else {
                throw registerDispatcherDisconnect(DISCONNECT_REASON_KEEPALIVE_OFF);
            }
        }
        return useful;
    }

    @Override
    public void init() {
        if (socket.supportsTls()) {
            if (socket.startTlsSession() != 0) {
                throw CairoException.nonCritical().put("failed to start TLS session");
            }
        }
    }

    @Override
    public boolean invalid() {
        return pendingRetry || receivedBytes > 0 || this.socket == null;
    }

    @Override
    public HttpConnectionContext of(int fd, @NotNull IODispatcher<HttpConnectionContext> dispatcher) {
        super.of(fd, dispatcher);
        // The context is obtained from the pool, so we should initialize the memory.
        if (recvBuffer == 0) {
            recvBuffer = Unsafe.malloc(recvBufferSize, MemoryTag.NATIVE_HTTP_CONN);
        }
        responseSink.of(socket);
        return this;
    }

    public HttpRequestProcessor rejectRequest(int code, CharSequence userMessage) {
        return rejectRequest(code, userMessage, null, null);
    }

    public HttpRequestProcessor rejectRequest(int code, CharSequence userMessage, CharSequence cookieName, CharSequence cookieValue) {
        LOG.error().$(userMessage).$(" [code=").$(code).I$();
        rejectProcessor.rejectCode = code;
        rejectProcessor.rejectMessage = userMessage;
        rejectProcessor.rejectCookieName = cookieName;
        rejectProcessor.rejectCookieValue = cookieValue;
        return rejectProcessor;
    }

    public void reset() {
        LOG.debug().$("reset [fd=").$(getFd()).$(']').$();
        this.totalBytesSent += responseSink.getTotalBytesSent();
        this.responseSink.clear();
        this.nCompletedRequests++;
        this.resumeProcessor = null;
        this.headerParser.clear();
        this.multipartContentParser.clear();
        this.multipartContentHeaderParser.clear();
        this.csPool.clear();
        this.localValueMap.clear();
        this.multipartParserState.multipartRetry = false;
        this.retryAttemptAttributes.waitStartTimestamp = 0;
        this.retryAttemptAttributes.lastRunTimestamp = 0;
        this.retryAttemptAttributes.attempt = 0;
        this.receivedBytes = 0;
        this.securityContext = DenyAllSecurityContext.INSTANCE;
        this.authenticator.clear();
        this.totalReceived = 0;
        this.chunkedContentParser.clear();
        this.recvPos = recvBuffer;
        this.rejectProcessor.clear();
        clearSuspendEvent();
    }

    public void resumeResponseSend() throws PeerIsSlowToReadException, PeerDisconnectedException {
        responseSink.resumeSend();
    }

    public void scheduleRetry(HttpRequestProcessor processor, RescheduleContext rescheduleContext) throws PeerIsSlowToReadException, ServerDisconnectException, PeerDisconnectedException {
        try {
            pendingRetry = true;
            rescheduleContext.reschedule(this);
        } catch (HttpException e) {
            retryFailed(processor, e);
        }
    }

    public HttpResponseSink.SimpleResponseImpl simpleResponse() {
        return responseSink.getSimple();
    }

    public boolean tryRerun(HttpRequestProcessorSelector selector, RescheduleContext rescheduleContext) throws PeerIsSlowToReadException, PeerIsSlowToWriteException, ServerDisconnectException {
        if (pendingRetry) {
            pendingRetry = false;
            HttpRequestProcessor processor = getHttpRequestProcessor(selector);
            try {
                LOG.info().$("retrying query [fd=").$(getFd()).I$();
                processor.onRequestRetry(this);
                if (multipartParserState.multipartRetry) {
                    if (continueConsumeMultipart(
                            socket,
                            multipartParserState.lo,
                            multipartParserState.hi,
                            multipartParserState.recvBufRemaining,
                            (HttpMultipartContentListener) processor,
                            processor,
                            retryRescheduleContext
                    )) {
                        LOG.info().$("success retried multipart import [fd=").$(getFd()).I$();
                        busyRcvLoop(selector, rescheduleContext);
                    } else {
                        LOG.info().$("retry success but import not finished [fd=").$(getFd()).I$();
                    }
                } else {
                    busyRcvLoop(selector, rescheduleContext);
                }
            } catch (RetryOperationException e2) {
                pendingRetry = true;
                return false;
            } catch (PeerDisconnectedException ignore) {
                throw registerDispatcherDisconnect(DISCONNECT_REASON_PEER_DISCONNECT_AT_RERUN);
            } catch (PeerIsSlowToReadException e2) {
                LOG.info().$("peer is slow on running the rerun [fd=").$(getFd())
                        .$(", thread=").$(Thread.currentThread().getId()).I$();
                processor.parkRequest(this, false);
                resumeProcessor = processor;
                throw registerDispatcherWrite();
            } catch (QueryPausedException e) {
                LOG.info().$("partition is in cold storage, suspending query [fd=").$(getFd())
                        .$(", thread=").$(Thread.currentThread().getId()).I$();
                processor.parkRequest(this, true);
                resumeProcessor = processor;
                suspendEvent = e.getEvent();
                throw registerDispatcherWrite();
            } catch (ServerDisconnectException e) {
                LOG.info().$("kicked out [fd=").$(getFd()).I$();
                throw registerDispatcherDisconnect(DISCONNECT_REASON_KICKED_OUT_AT_RERUN);
            }
        }
        return true;
    }

    @SuppressWarnings("StatementWithEmptyBody")
    private void busyRcvLoop(HttpRequestProcessorSelector selector, RescheduleContext rescheduleContext)
            throws PeerDisconnectedException, PeerIsSlowToReadException, ServerDisconnectException, PeerIsSlowToWriteException {
        reset();
        if (configuration.getServerKeepAlive()) {
            while (handleClientRecv(selector, rescheduleContext)) ;
        } else {
            throw registerDispatcherDisconnect(DISCONNECT_REASON_KEEPALIVE_OFF);
        }
    }

    private void completeRequest(
            HttpRequestProcessor processor,
            RescheduleContext rescheduleContext
    ) throws PeerDisconnectedException, PeerIsSlowToReadException, ServerDisconnectException, QueryPausedException {
        LOG.debug().$("complete [fd=").$(getFd()).I$();
        try {
            processor.onRequestComplete(this);
            reset();
        } catch (RetryOperationException e) {
            pendingRetry = true;
            scheduleRetry(processor, rescheduleContext);
        }
    }

    private boolean configureSecurityContext() {
        if (securityContext == DenyAllSecurityContext.INSTANCE) {
            if (!authenticator.authenticate(headerParser)) {
                return false;
            }
            securityContext = configuration.getFactoryProvider().getSecurityContextFactory().getInstance(
                    authenticator.getPrincipal(),
                    authenticator.getAuthType(),
                    SecurityContextFactory.HTTP
            );
        }
        return true;
    }

    private boolean consumeChunked(HttpRequestProcessor processor, long headerEnd, long read, boolean newRequest) throws PeerIsSlowToReadException, ServerDisconnectException, PeerDisconnectedException, QueryPausedException, PeerIsSlowToWriteException {
        HttpMultipartContentListener contentProcessor = (HttpMultipartContentListener) processor;
        if (!newRequest) {
            processor.resumeRecv(this);
        }

        while (true) {
            long lo, hi;
            int bufferLenLeft = (int) (recvBuffer + recvBufferSize - recvPos);
            if (newRequest) {
                processor.onHeadersReady(this);
                totalReceived -= headerEnd - recvBuffer;
                lo = headerEnd;
                hi = recvBuffer + read;
                newRequest = false;
            } else {
                read = socket.recv(recvPos, Math.min(forceFragmentationReceiveChunkSize, bufferLenLeft));
                lo = recvBuffer;
                hi = recvPos + read;
            }

            if (read > 0) {
                lo = chunkedContentParser.handleRecv(lo, hi, contentProcessor);
                if (lo == Long.MAX_VALUE) {
                    // done
                    processor.onRequestComplete(this);
                    reset();
                    if (configuration.getServerKeepAlive()) {
                        return true;
                    } else {
                        return disconnectHttp(processor, DISCONNECT_REASON_KEEPALIVE_OFF_RECV);
                    }
                } else if (lo == Long.MIN_VALUE) {
                    // protocol violation
                    LOG.error().$("cannot parse chunk length, chunked protocol violation, disconnecting [fd=").$(getFd()).I$();
                    return disconnectHttp(processor, DISCONNECT_REASON_KICKED_OUT_AT_EXTRA_BYTES);
                } else if (lo != hi) {
                    lo = -lo;
                    assert lo >= recvBuffer && lo <= hi && lo < recvBuffer + recvBufferSize;
                    if (lo != recvBuffer) {
                        // Compact recv buffer
                        Vect.memmove(recvBuffer, lo, hi - lo);
                    }
                    recvPos = recvBuffer + (hi - lo);
                } else {
                    recvPos = recvBuffer;
                }
            }

            if (read == 0 || read == forceFragmentationReceiveChunkSize) {
                // Schedule for read
                throw registerDispatcherRead();
            } else if (read < 0) {
                // client disconnected
                return disconnectHttp(processor, DISCONNECT_REASON_KICKED_OUT_AT_RECV);
            }
        }
    }

    private boolean consumeContent(
            long contentLength,
            Socket socket,
            HttpRequestProcessor processor,
            long headerEnd,
            int read,
            boolean newRequest
    ) throws PeerDisconnectedException, PeerIsSlowToReadException, ServerDisconnectException, QueryPausedException, PeerIsSlowToWriteException {
        HttpMultipartContentListener contentProcessor = (HttpMultipartContentListener) processor;
        if (!newRequest) {
            processor.resumeRecv(this);
        }

        while (true) {
            long lo;
            if (newRequest) {
                processor.onHeadersReady(this);
                totalReceived -= headerEnd - recvBuffer;
                lo = headerEnd;
                newRequest = false;
            } else {
                read = socket.recv(recvBuffer, recvBufferSize);
                lo = recvBuffer;
            }

            if (read > 0) {
                if (totalReceived + read > contentLength) {
                    // HTTP protocol violation
                    // client sent more data than it promised in Content-Length header
                    // we will disconnect client and roll back
                    return disconnectHttp(processor, DISCONNECT_REASON_KICKED_OUT_AT_EXTRA_BYTES);
                }

                contentProcessor.onChunk(lo, recvBuffer + read);
                totalReceived += read;

                if (totalReceived == contentLength) {
                    // we have received all content, commit
                    // check that client has not disconnected
                    read = socket.recv(recvBuffer, recvBufferSize);
                    if (read < 0) {
                        // client disconnected, don't commit, rollback instead
                        return disconnectHttp(processor, DISCONNECT_REASON_KICKED_OUT_AT_RECV);
                    } else if (read > 0) {
                        // HTTP protocol violation
                        // client sent more data than it promised in Content-Length header
                        // we will disconnect client and roll back
                        return disconnectHttp(processor, DISCONNECT_REASON_KICKED_OUT_AT_EXTRA_BYTES);
                    }

                    processor.onRequestComplete(this);
                    reset();
                    if (configuration.getServerKeepAlive()) {
                        return true;
                    } else {
                        return disconnectHttp(processor, DISCONNECT_REASON_KEEPALIVE_OFF_RECV);
                    }
                }
            } else if (read == 0) {
                // Schedule for read
                throw registerDispatcherRead();
            } else {
                // client disconnected
                return disconnectHttp(processor, DISCONNECT_REASON_KICKED_OUT_AT_RECV);
            }
        }
    }

    private boolean consumeMultipart(
            Socket socket,
            HttpRequestProcessor processor,
            long headerEnd,
            int read,
            boolean newRequest,
            RescheduleContext rescheduleContext
    ) throws PeerDisconnectedException, PeerIsSlowToReadException, ServerDisconnectException, QueryPausedException, PeerIsSlowToWriteException {
        if (newRequest) {
            if (!headerParser.hasBoundary()) {
                LOG.error().$("Bad request. Form data in multipart POST expected.").$(". Disconnecting [fd=").$(getFd()).I$();
                throw registerDispatcherDisconnect(DISCONNECT_REASON_PROTOCOL_VIOLATION);
            }
            processor.onHeadersReady(this);
            multipartContentParser.of(headerParser.getBoundary());
        }

        processor.resumeRecv(this);

        final HttpMultipartContentListener multipartListener = (HttpMultipartContentListener) processor;
        final long bufferEnd = recvBuffer + read;

        LOG.debug().$("multipart").$();

        // read socket into buffer until there is nothing to read
        long lo;
        long hi;
        int recvBufRemaining;

        if (headerEnd < bufferEnd) {
            lo = headerEnd;
            hi = bufferEnd;
            recvBufRemaining = (int) (recvBufferSize - (bufferEnd - recvBuffer));
        } else {
            lo = recvBuffer;
            hi = lo + receivedBytes;
            recvBufRemaining = recvBufferSize - receivedBytes;
            receivedBytes = 0;
        }

        return continueConsumeMultipart(socket, lo, hi, recvBufRemaining, multipartListener, processor, rescheduleContext);
    }

    private boolean continueConsumeMultipart(
            Socket socket,
            long lo,
            long hi,
            int recvBufRemaining,
            HttpMultipartContentListener multipartListener,
            HttpRequestProcessor processor,
            RescheduleContext rescheduleContext
    ) throws PeerDisconnectedException, PeerIsSlowToReadException, ServerDisconnectException, QueryPausedException, PeerIsSlowToWriteException {
        boolean keepGoing = false;

        if (hi > lo) {
            try {
                if (parseMultipartResult(lo, hi, recvBufRemaining, multipartListener, processor, rescheduleContext)) {
                    return true;
                }

                hi = lo = recvBuffer;
                recvBufRemaining = recvBufferSize;
            } catch (TooFewBytesReceivedException e) {
                lo = multipartContentParser.getResumePtr();
            }
        }

        long spinsRemaining = 0;

        while (true) {
            final int n = socket.recv(hi, recvBufRemaining);
            if (n < 0) {
                throw registerDispatcherDisconnect(DISCONNECT_REASON_PEER_DISCONNECT_AT_MULTIPART_RECV);
            }

            if (n == 0) {
                // Text loader needs as big of a data chunk as possible
                // to analyse columns and delimiters correctly. To make sure we
                // can deliver large data chunk we have to implement mini-Nagle
                // algorithm by accumulating small data chunks client could be
                // sending into our receive buffer. To make sure we don't
                // sit around accumulating for too long we have spin limit
                if (spinsRemaining-- > 0) {
                    continue;
                }

                // do we have anything in the buffer?
                if (hi > lo) {
                    try {
                        if (parseMultipartResult(lo, hi, recvBufRemaining, multipartListener, processor, rescheduleContext)) {
                            keepGoing = true;
                            break;
                        }

                        hi = lo = recvBuffer;
                        recvBufRemaining = recvBufferSize;
                        continue;
                    } catch (TooFewBytesReceivedException e) {
<<<<<<< HEAD
                        lo = multipartContentParser.getResumePtr();
                        shiftReceiveBufferUnprocessedBytes(lo, (int) (hi - lo));
                        dispatcher.registerChannel(this, IOOperation.READ);
                        break;
=======
                        start = multipartContentParser.getResumePtr();
                        shiftReceiveBufferUnprocessedBytes(start, (int) (buf - start));
                        throw registerDispatcherRead();
>>>>>>> 61191173
                    }
                }

                LOG.debug().$("peer is slow [multipart]").$();
                throw registerDispatcherRead();
            }

            LOG.debug().$("multipart recv [len=").$(n).I$();

            dumpBuffer(hi, n);

            recvBufRemaining -= n;
            hi += n;

            if (recvBufRemaining == 0) {
                try {
                    if (hi - lo > 1) {
                        if (parseMultipartResult(lo, hi, recvBufRemaining, multipartListener, processor, rescheduleContext)) {
                            keepGoing = true;
                            break;
                        }
                    }

                    hi = lo = recvBuffer;
                    recvBufRemaining = recvBufferSize;
                } catch (TooFewBytesReceivedException e) {
<<<<<<< HEAD
                    lo = multipartContentParser.getResumePtr();
                    int unprocessedSize = (int) (hi - lo);
                    shiftReceiveBufferUnprocessedBytes(lo, unprocessedSize);
                    dispatcher.registerChannel(this, IOOperation.READ);
=======
                    start = multipartContentParser.getResumePtr();
                    int unprocessedSize = (int) (buf - start);
                    // Shift to start
                    if (unprocessedSize < recvBufferSize) {
                        start = multipartContentParser.getResumePtr();
                        shiftReceiveBufferUnprocessedBytes(start, unprocessedSize);
                        throw registerDispatcherRead();
                    } else {
                        // Header does not fit receive buffer
                        failProcessor(processor, BufferOverflowException.INSTANCE, DISCONNECT_REASON_MULTIPART_HEADER_TOO_BIG);
                    }
>>>>>>> 61191173
                    break;
                }
            }
        }
        return keepGoing;
    }

    private boolean disconnectHttp(HttpRequestProcessor processor, int reason) throws ServerDisconnectException {
        processor.onConnectionClosed(this);
        reset();
        throw registerDispatcherDisconnect(reason);
    }

    private void dumpBuffer(long buffer, int size) {
        if (dumpNetworkTraffic && size > 0) {
            StdoutSink.INSTANCE.put('>');
            Net.dump(buffer, size);
        }
    }

<<<<<<< HEAD
=======
    private void failProcessor(HttpRequestProcessor processor, HttpException e, int reason) throws PeerIsSlowToReadException, ServerDisconnectException {
        pendingRetry = false;
        boolean canReset = true;
        try {
            LOG.info()
                    .$("failed query result cannot be delivered. Kicked out [fd=").$(getFd())
                    .$(", error=").$(e.getFlyweightMessage())
                    .I$();
            processor.failRequest(this, e);
            throw registerDispatcherDisconnect(reason);
        } catch (PeerDisconnectedException peerDisconnectedException) {
            throw registerDispatcherDisconnect(DISCONNECT_REASON_PEER_DISCONNECT_AT_SEND);
        } catch (PeerIsSlowToReadException peerIsSlowToReadException) {
            LOG.info().$("peer is slow to receive failed to retry response [fd=").$(getFd()).I$();
            processor.parkRequest(this, false);
            resumeProcessor = processor;
            canReset = false;
            throw registerDispatcherWrite();
        } finally {
            if (canReset) {
                reset();
            }
        }
    }

>>>>>>> 61191173
    private HttpRequestProcessor getHttpRequestProcessor(HttpRequestProcessorSelector selector) {
        HttpRequestProcessor processor;
        final Utf8Sequence url = headerParser.getUrl();
        processor = selector.select(url);
        if (processor == null) {
            return selector.getDefaultProcessor();
        }
        return processor;
    }

    private boolean handleClientRecv(HttpRequestProcessorSelector selector, RescheduleContext rescheduleContext) throws PeerIsSlowToReadException, PeerIsSlowToWriteException, ServerDisconnectException {
        boolean busyRecv = true;
        try {
            // this is address of where header ended in our receive buffer
            // we need to being processing request content starting from this address
            long headerEnd = recvBuffer;
            int read = 0;
            final boolean newRequest = headerParser.isIncomplete();
            if (newRequest) {
                while (headerParser.isIncomplete()) {
                    // read headers
                    read = socket.recv(recvBuffer, recvBufferSize);
                    LOG.debug().$("recv [fd=").$(getFd()).$(", count=").$(read).I$();
                    if (read < 0 && !headerParser.onRecvError(read)) {
                        LOG.debug()
                                .$("done [fd=").$(getFd())
                                .$(", errno=").$(nf.errno())
                                .I$();
                        // peer disconnect
                        throw registerDispatcherDisconnect(DISCONNECT_REASON_PEER_DISCONNECT_AT_HEADER_RECV);
                    }

                    if (read == 0) {
                        // client is not sending anything
                        throw registerDispatcherRead();
                    }

                    dumpBuffer(recvBuffer, read);
                    headerEnd = headerParser.parse(recvBuffer, recvBuffer + read, true, false);
                }
            }

            final Utf8Sequence url = headerParser.getUrl();
            if (url == null) {
                throw HttpException.instance("missing URL");
            }
            HttpRequestProcessor processor = isRequestBeingRejected() ? rejectProcessor : getHttpRequestProcessor(selector);
            long contentLength = headerParser.getContentLength();
            final boolean chunked = Utf8s.equalsNcAscii("chunked", headerParser.getHeader(HEADER_TRANSFER_ENCODING));
            final boolean multipartRequest = Utf8s.equalsNcAscii("multipart/form-data", headerParser.getContentType())
                    || Utf8s.equalsNcAscii("multipart/mixed", headerParser.getContentType());
            final boolean multipartProcessor = processor instanceof HttpMultipartContentListener;

            if (configuration.allowDeflateBeforeSend() && Utf8s.containsAscii(headerParser.getHeader(HEADER_CONTENT_ACCEPT_ENCODING), "gzip")) {
                responseSink.setDeflateBeforeSend(true);
            }

            try {
                if (newRequest) {
                    if (processor.requiresAuthentication() && !configureSecurityContext()) {
                        processor = rejectRequest(HTTP_UNAUTHORIZED, null, null, null);
                    }

                    if (configuration.areCookiesEnabled()) {
                        if (!processor.processCookies(this, securityContext)) {
                            processor = rejectProcessor;
                        }
                    }

                    try {
                        securityContext.checkEntityEnabled();
                    } catch (CairoException e) {
                        processor = rejectForbiddenRequest(e.getFlyweightMessage());
                    }
                }

                if (chunked) {
                    if (!multipartProcessor) {
                        // bad request - regular request for processor that expects multipart
                        processor = rejectRequest(HTTP_NOT_FOUND, "method (chunked POST) not supported");
                    }
                    busyRecv = consumeChunked(processor, headerEnd, read, newRequest);
                } else if (multipartRequest) {
                    if (!multipartProcessor) {
                        // bad request - multipart request for processor that doesn't expect multipart
                        processor = rejectRequest(HTTP_NOT_FOUND, "method (multipart POST) not supported");
                    }
                    busyRecv = consumeMultipart(socket, processor, headerEnd, read, newRequest, rescheduleContext);
                } else if (contentLength > -1) {
                    if (!multipartProcessor) {
                        processor = rejectRequest(HTTP_NOT_FOUND, "method (POST) not supported");
                    }
                    busyRecv = consumeContent(contentLength, socket, processor, headerEnd, read, newRequest);
                } else {
                    if (multipartProcessor) {
                        // bad request - regular request for processor that expects multipart
                        rejectRequest(HTTP_BAD_REQUEST, "Bad request. Multipart POST expected.");
                        processor = rejectProcessor;
                    }

                    // Do not expect any more bytes to be sent to us before
                    // we respond back to client. We will disconnect the client when
                    // they abuse protocol. In addition, we will not call processor
                    // if client has disconnected before we had a chance to reply.
                    read = socket.recv(recvBuffer, 1);

                    if (read != 0) {
                        dumpBuffer(recvBuffer, read);
                        LOG.info().$("disconnect after request [fd=").$(getFd()).$(", read=").$(read).I$();
                        int reason = read > 0 ? DISCONNECT_REASON_KICKED_OUT_AT_EXTRA_BYTES : DISCONNECT_REASON_PEER_DISCONNECT_AT_RECV;
                        throw registerDispatcherDisconnect(reason);
                    } else {
                        processor.onHeadersReady(this);
                        LOG.debug().$("good [fd=").$(getFd()).I$();
                        processor.onRequestComplete(this);
                        resumeProcessor = null;
                        reset();
                    }
                }
            } catch (RetryOperationException e) {
                pendingRetry = true;
                scheduleRetry(processor, rescheduleContext);
                busyRecv = false;
            } catch (PeerDisconnectedException e) {
                return disconnectHttp(processor, DISCONNECT_REASON_PEER_DISCONNECT_AT_RECV);
            } catch (PeerIsSlowToReadException e) {
                LOG.debug().$("peer is slow reader [two]").$();
                // it is important to assign resume processor before we fire
                // event off to dispatcher
                processor.parkRequest(this, false);
                resumeProcessor = processor;
                throw registerDispatcherWrite();
            } catch (QueryPausedException e) {
                LOG.debug().$("partition is in cold storage").$();
                // it is important to assign resume processor before we fire
                // event off to dispatcher
                processor.parkRequest(this, true);
                resumeProcessor = processor;
                suspendEvent = e.getEvent();
                throw registerDispatcherWrite();
            }
        } catch (ServerDisconnectException | PeerIsSlowToReadException | PeerIsSlowToWriteException e) {
            throw e;
        } catch (HttpException e) {
            // this is HTTP protocol violation, which means we failed to parse protocol text
            // we
            LOG.error().$("http error [fd=").$(getFd()).$(", e=`").$(e.getFlyweightMessage()).$("`]").$();
<<<<<<< HEAD
            sendBadRequestError(e.getFlyweightMessage());
            socket.shutdown(SHUT_WR);
            dispatcher.disconnect(this, DISCONNECT_REASON_PROTOCOL_VIOLATION);
            busyRecv = false;
=======
            throw registerDispatcherDisconnect(DISCONNECT_REASON_PROTOCOL_VIOLATION);
>>>>>>> 61191173
        } catch (Throwable e) {
            LOG.error().$("internal error [fd=").$(getFd()).$(", e=`").$(e).$("`]").$();
            throw registerDispatcherDisconnect( DISCONNECT_REASON_SERVER_ERROR);
        }
        return busyRecv;
    }

    private boolean isRequestBeingRejected() {
        return rejectProcessor.rejectCode != 0;
    }

    private boolean handleClientSend() throws PeerIsSlowToReadException, ServerDisconnectException {
        if (resumeProcessor != null) {
            try {
                resumeProcessor.resumeSend(this);
                reset();
                return true;
            } catch (PeerIsSlowToReadException ignore) {
                resumeProcessor.parkRequest(this, false);
                LOG.debug().$("peer is slow reader").$();
                throw registerDispatcherWrite();
            } catch (QueryPausedException e) {
                resumeProcessor.parkRequest(this, true);
                suspendEvent = e.getEvent();
                LOG.debug().$("partition is in cold storage").$();
                throw registerDispatcherWrite();
            } catch (PeerDisconnectedException ignore) {
                throw registerDispatcherDisconnect( DISCONNECT_REASON_PEER_DISCONNECT_AT_SEND);
            } catch (ServerDisconnectException ignore) {
                LOG.info().$("kicked out [fd=").$(getFd()).I$();
                throw registerDispatcherDisconnect( DISCONNECT_REASON_KICKED_OUT_AT_SEND);
            }
        } else {
            LOG.error().$("spurious write request [fd=").$(getFd()).I$();
        }
        return false;
    }

    private boolean parseMultipartResult(
            long lo,
            long hi,
            int recvBufRemaining,
            HttpMultipartContentListener multipartListener,
            HttpRequestProcessor processor,
            RescheduleContext rescheduleContext
    ) throws PeerDisconnectedException, PeerIsSlowToReadException, ServerDisconnectException, QueryPausedException, TooFewBytesReceivedException, NotEnoughLinesException {
        boolean parseResult;
        try {
            parseResult = multipartContentParser.parse(lo, hi, multipartListener);
        } catch (RetryOperationException e) {
            this.multipartParserState.saveBufferState(multipartContentParser.getResumePtr(), hi, recvBufRemaining);
            throw e;
        }

        if (parseResult) {
            // request is complete
            completeRequest(processor, rescheduleContext);
            return true;
        }
        return false;
    }

    private HttpRequestProcessor rejectForbiddenRequest(CharSequence userMessage) throws PeerDisconnectedException, PeerIsSlowToReadException {
        return rejectRequest(HTTP_FORBIDDEN, userMessage, null, null);
    }

<<<<<<< HEAD
    private boolean rejectRequest(CharSequence userMessage) throws PeerDisconnectedException, PeerIsSlowToReadException {
        return rejectRequest(HTTP_NOT_FOUND, userMessage, null, null);
    }

    private boolean rejectUnauthenticatedRequest() throws PeerDisconnectedException, PeerIsSlowToReadException {
        reset();
        LOG.error().$("rejecting unauthenticated request [fd=").$(getFd()).I$();
        simpleResponse().sendStatusWithHeader(HTTP_UNAUTHORIZED, "WWW-Authenticate: Basic realm=\"questdb\", charset=\"UTF-8\"");
        dispatcher.registerChannel(this, IOOperation.READ);
        return false;
    }

    private void retryFailed(HttpRequestProcessor processor, HttpException e) {
        pendingRetry = false;
        try {
            LOG.info()
                    .$("failed query result cannot be delivered. Kicked out [fd=").$(getFd())
                    .$(", error=").$(e.getFlyweightMessage())
                    .I$();
            processor.notifyRetryFailed(this, e);
            dispatcher.disconnect(this, DISCONNECT_REASON_RETRY_FAILED);
        } finally {
            reset();
        }
    }

    private void sendBadRequestError(CharSequence clientDiagnosticMessage) {
        HttpChunkedResponse response = getChunkedResponse();
        try {
            response.status(400, CONTENT_TYPE_TEXT);
            response.sendHeader();
            response.put(clientDiagnosticMessage);
            response.sendChunk(true);
        } catch (Throwable e) {
            LOG.error().$("could not send error response [fd=").$(socket.getFd()).I$();
        }
    }

=======
>>>>>>> 61191173
    private void shiftReceiveBufferUnprocessedBytes(long start, int receivedBytes) {
        // Shift to start
        this.receivedBytes = receivedBytes;
        Vect.memmove(recvBuffer, start, receivedBytes);
        LOG.debug().$("peer is slow, waiting for bigger part to parse [multipart]").$();
    }

    private class RejectProcessor implements HttpRequestProcessor, HttpMultipartContentListener {
        private int rejectCode;
        private CharSequence rejectCookieName = null;
        private CharSequence rejectCookieValue = null;
        private CharSequence rejectMessage = null;

        public void clear() {
            rejectCode = 0;
            rejectCookieName = null;
            rejectCookieValue = null;
            rejectMessage = null;
        }

        @Override
        public void onChunk(long lo, long hi) {
        }

        @Override
        public void onPartBegin(HttpRequestHeader partHeader) {
        }

        @Override
        public void onPartEnd() {
        }

        @Override
        public void onRequestComplete(
                HttpConnectionContext context
        ) throws PeerDisconnectedException, PeerIsSlowToReadException {
            if (rejectCode == HTTP_UNAUTHORIZED) {
                // Special case, include WWW-Authenticate header
                context.simpleResponse().sendStatusTextContent(HTTP_UNAUTHORIZED, "WWW-Authenticate: Basic realm=\"questdb\", charset=\"UTF-8\"");
            } else {
                simpleResponse().sendStatusWithCookie(rejectCode, rejectMessage, rejectCookieName, rejectCookieValue);
            }
            reset();
        }
    }
}<|MERGE_RESOLUTION|>--- conflicted
+++ resolved
@@ -674,16 +674,9 @@
                         recvBufRemaining = recvBufferSize;
                         continue;
                     } catch (TooFewBytesReceivedException e) {
-<<<<<<< HEAD
                         lo = multipartContentParser.getResumePtr();
                         shiftReceiveBufferUnprocessedBytes(lo, (int) (hi - lo));
-                        dispatcher.registerChannel(this, IOOperation.READ);
-                        break;
-=======
-                        start = multipartContentParser.getResumePtr();
-                        shiftReceiveBufferUnprocessedBytes(start, (int) (buf - start));
                         throw registerDispatcherRead();
->>>>>>> 61191173
                     }
                 }
 
@@ -710,24 +703,10 @@
                     hi = lo = recvBuffer;
                     recvBufRemaining = recvBufferSize;
                 } catch (TooFewBytesReceivedException e) {
-<<<<<<< HEAD
                     lo = multipartContentParser.getResumePtr();
                     int unprocessedSize = (int) (hi - lo);
                     shiftReceiveBufferUnprocessedBytes(lo, unprocessedSize);
-                    dispatcher.registerChannel(this, IOOperation.READ);
-=======
-                    start = multipartContentParser.getResumePtr();
-                    int unprocessedSize = (int) (buf - start);
-                    // Shift to start
-                    if (unprocessedSize < recvBufferSize) {
-                        start = multipartContentParser.getResumePtr();
-                        shiftReceiveBufferUnprocessedBytes(start, unprocessedSize);
-                        throw registerDispatcherRead();
-                    } else {
-                        // Header does not fit receive buffer
-                        failProcessor(processor, BufferOverflowException.INSTANCE, DISCONNECT_REASON_MULTIPART_HEADER_TOO_BIG);
-                    }
->>>>>>> 61191173
+                    throw registerDispatcherRead();
                     break;
                 }
             }
@@ -748,8 +727,6 @@
         }
     }
 
-<<<<<<< HEAD
-=======
     private void failProcessor(HttpRequestProcessor processor, HttpException e, int reason) throws PeerIsSlowToReadException, ServerDisconnectException {
         pendingRetry = false;
         boolean canReset = true;
@@ -775,7 +752,6 @@
         }
     }
 
->>>>>>> 61191173
     private HttpRequestProcessor getHttpRequestProcessor(HttpRequestProcessorSelector selector) {
         HttpRequestProcessor processor;
         final Utf8Sequence url = headerParser.getUrl();
@@ -923,14 +899,7 @@
             // this is HTTP protocol violation, which means we failed to parse protocol text
             // we
             LOG.error().$("http error [fd=").$(getFd()).$(", e=`").$(e.getFlyweightMessage()).$("`]").$();
-<<<<<<< HEAD
-            sendBadRequestError(e.getFlyweightMessage());
-            socket.shutdown(SHUT_WR);
-            dispatcher.disconnect(this, DISCONNECT_REASON_PROTOCOL_VIOLATION);
-            busyRecv = false;
-=======
             throw registerDispatcherDisconnect(DISCONNECT_REASON_PROTOCOL_VIOLATION);
->>>>>>> 61191173
         } catch (Throwable e) {
             LOG.error().$("internal error [fd=").$(getFd()).$(", e=`").$(e).$("`]").$();
             throw registerDispatcherDisconnect( DISCONNECT_REASON_SERVER_ERROR);
@@ -997,47 +966,6 @@
         return rejectRequest(HTTP_FORBIDDEN, userMessage, null, null);
     }
 
-<<<<<<< HEAD
-    private boolean rejectRequest(CharSequence userMessage) throws PeerDisconnectedException, PeerIsSlowToReadException {
-        return rejectRequest(HTTP_NOT_FOUND, userMessage, null, null);
-    }
-
-    private boolean rejectUnauthenticatedRequest() throws PeerDisconnectedException, PeerIsSlowToReadException {
-        reset();
-        LOG.error().$("rejecting unauthenticated request [fd=").$(getFd()).I$();
-        simpleResponse().sendStatusWithHeader(HTTP_UNAUTHORIZED, "WWW-Authenticate: Basic realm=\"questdb\", charset=\"UTF-8\"");
-        dispatcher.registerChannel(this, IOOperation.READ);
-        return false;
-    }
-
-    private void retryFailed(HttpRequestProcessor processor, HttpException e) {
-        pendingRetry = false;
-        try {
-            LOG.info()
-                    .$("failed query result cannot be delivered. Kicked out [fd=").$(getFd())
-                    .$(", error=").$(e.getFlyweightMessage())
-                    .I$();
-            processor.notifyRetryFailed(this, e);
-            dispatcher.disconnect(this, DISCONNECT_REASON_RETRY_FAILED);
-        } finally {
-            reset();
-        }
-    }
-
-    private void sendBadRequestError(CharSequence clientDiagnosticMessage) {
-        HttpChunkedResponse response = getChunkedResponse();
-        try {
-            response.status(400, CONTENT_TYPE_TEXT);
-            response.sendHeader();
-            response.put(clientDiagnosticMessage);
-            response.sendChunk(true);
-        } catch (Throwable e) {
-            LOG.error().$("could not send error response [fd=").$(socket.getFd()).I$();
-        }
-    }
-
-=======
->>>>>>> 61191173
     private void shiftReceiveBufferUnprocessedBytes(long start, int receivedBytes) {
         // Shift to start
         this.receivedBytes = receivedBytes;
