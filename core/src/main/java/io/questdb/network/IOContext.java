--- conflicted
+++ resolved
@@ -34,11 +34,8 @@
     protected final Socket socket;
     protected IODispatcher<T> dispatcher;
     protected long heartbeatId = -1;
-<<<<<<< HEAD
     private boolean disconnectPending = false;
-=======
     private LongGauge connectionCountGauge;
->>>>>>> 6fcd81a2
 
     protected IOContext(SocketFactory socketFactory, NetworkFacade nf, Log log, LongGauge connectionCountGauge) {
         this.socket = socketFactory.newInstance(nf, log);
