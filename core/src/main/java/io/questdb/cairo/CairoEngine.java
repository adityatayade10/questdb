--- conflicted
+++ resolved
@@ -295,11 +295,7 @@
             boolean keepLock
     ) {
         securityContext.authorizeTableCreate();
-<<<<<<< HEAD
-        return createTableAsSu(securityContext, mem, path, ifNotExists, struct, keepLock, false);
-=======
         return createTableUnsecure(securityContext, mem, path, ifNotExists, struct, keepLock, false);
->>>>>>> 39abc30b
     }
 
     public @NotNull TableToken createTableInVolume(
@@ -311,75 +307,7 @@
             boolean keepLock
     ) {
         securityContext.authorizeTableCreate();
-<<<<<<< HEAD
-        return createTableAsSu(securityContext, mem, path, ifNotExists, struct, keepLock, true);
-    }
-
-    public @NotNull TableToken createTableAsSu(
-            SecurityContext securityContext,
-            MemoryMARW mem,
-            Path path,
-            boolean ifNotExists,
-            TableStructure struct,
-            boolean keepLock,
-            boolean inVolume
-    ) {
-        assert !struct.isWalEnabled() || PartitionBy.isPartitioned(struct.getPartitionBy()) : "WAL is only supported for partitioned tables";
-        final CharSequence tableName = struct.getTableName();
-        validNameOrThrow(tableName);
-
-        int tableId = (int) tableIdGenerator.getNextId();
-        TableToken tableToken = lockTableName(tableName, tableId, struct.isWalEnabled());
-        if (tableToken == null) {
-            if (ifNotExists) {
-                return getTableTokenIfExists(tableName);
-            }
-            throw EntryUnavailableException.instance("table exists");
-        }
-
-        try {
-            String lockedReason = lockAll(tableToken, "createTable", true);
-            if (lockedReason == null) {
-                boolean tableCreated = false;
-                try {
-                    if (inVolume) {
-                        createTableInVolumeUnsafe(mem, path, struct, tableToken);
-                    } else {
-                        createTableUnsafe(mem, path, struct, tableToken);
-                    }
-
-                    if (struct.isWalEnabled()) {
-                        tableSequencerAPI.registerTable(tableToken.getTableId(), struct, tableToken);
-                    }
-                    tableCreated = true;
-                } finally {
-                    if (!keepLock) {
-                        unlockTableUnsafe(tableToken, null, tableCreated);
-                        LOG.info().$("unlocked [table=`").$(tableToken).$("`]").$();
-                    }
-                }
-                tableNameRegistry.registerName(tableToken);
-            } else {
-                if (!ifNotExists) {
-                    throw EntryUnavailableException.instance(lockedReason);
-                }
-            }
-        } catch (Throwable th) {
-            if (struct.isWalEnabled()) {
-                // tableToken.getLoggingName() === tableName, table cannot be renamed while creation hasn't finished
-                tableSequencerAPI.dropTable(tableToken, true);
-            }
-            throw th;
-        } finally {
-            tableNameRegistry.unlockTableName(tableToken);
-        }
-
-        getDdlListener(tableToken).onTableCreated(securityContext, tableToken);
-
-        return tableToken;
-=======
         return createTableUnsecure(securityContext, mem, path, ifNotExists, struct, keepLock, true);
->>>>>>> 39abc30b
     }
 
     public void ddl(CharSequence ddl, SqlExecutionContext executionContext) throws SqlException {
